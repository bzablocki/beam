--- conflicted
+++ resolved
@@ -297,7 +297,48 @@
       this.skip();
     });
   }
-<<<<<<< HEAD
+
+  describe("multi-pipeline @dataflow", async () => {
+    if (process.env.GCP_PROJECT_ID) {
+      if (!process.env.BEAM_SERVICE_OVERRIDES) {
+        throw new Error("Please specify BEAM_SERVICE_OVERRIDES env var.");
+      }
+      if (!process.env.GCP_TESTING_BUCKET) {
+        throw new Error("Please specify GCP_REGION env var.");
+      }
+      if (!process.env.GCP_REGION) {
+        throw new Error("Please specify GCP_TESTING_BUCKET env var.");
+      }
+      const runner = new MultiPipelineRunner(
+        require("../src/apache_beam/runners/dataflow").dataflowRunner({
+          project: process.env.GCP_PROJECT_ID,
+          tempLocation: process.env.GCP_TESTING_BUCKET,
+          region: process.env.GCP_REGION,
+        })
+      );
+
+      beforeEach(function () {
+        if (
+          this.test!.title.includes("fails") ||
+          this.test!.title.includes("counter")
+        ) {
+          this.skip();
+        }
+        runner.setNextTestName(this.test!.title.match(/([^"]+)"$/)![1]);
+      });
+
+      after(async function () {
+        this.timeout(10 * 60 * 1000 /* 10 min */);
+        console.log(await runner.reallyRunPipelines());
+      });
+
+      suite.bind(this)(runner);
+    } else {
+      it("Dataflow tests not run because GCP_PROJECT_ID not set.", function () {
+        this.skip();
+      });
+    }
+  });
 });
 
 describe("liquid sharding @ulr", function () {
@@ -364,48 +405,4 @@
       // to start up in case the test machine is loaded.
     }).timeout(30000);
   }
-=======
-
-  describe("multi-pipeline @dataflow", async () => {
-    if (process.env.GCP_PROJECT_ID) {
-      if (!process.env.BEAM_SERVICE_OVERRIDES) {
-        throw new Error("Please specify BEAM_SERVICE_OVERRIDES env var.");
-      }
-      if (!process.env.GCP_TESTING_BUCKET) {
-        throw new Error("Please specify GCP_REGION env var.");
-      }
-      if (!process.env.GCP_REGION) {
-        throw new Error("Please specify GCP_TESTING_BUCKET env var.");
-      }
-      const runner = new MultiPipelineRunner(
-        require("../src/apache_beam/runners/dataflow").dataflowRunner({
-          project: process.env.GCP_PROJECT_ID,
-          tempLocation: process.env.GCP_TESTING_BUCKET,
-          region: process.env.GCP_REGION,
-        })
-      );
-
-      beforeEach(function () {
-        if (
-          this.test!.title.includes("fails") ||
-          this.test!.title.includes("counter")
-        ) {
-          this.skip();
-        }
-        runner.setNextTestName(this.test!.title.match(/([^"]+)"$/)![1]);
-      });
-
-      after(async function () {
-        this.timeout(10 * 60 * 1000 /* 10 min */);
-        console.log(await runner.reallyRunPipelines());
-      });
-
-      suite.bind(this)(runner);
-    } else {
-      it("Dataflow tests not run because GCP_PROJECT_ID not set.", function () {
-        this.skip();
-      });
-    }
-  });
->>>>>>> 177f9b9b
 });