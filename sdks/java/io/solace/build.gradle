--- conflicted
+++ resolved
@@ -34,8 +34,4 @@
     implementation project(path: ":sdks:java:core", configuration: "shadow")
     implementation library.java.joda_time
     implementation library.java.solace
-<<<<<<< HEAD
-    implementation library.java.vendored_guava_32_1_2_jre
-=======
->>>>>>> 791d5579
 }