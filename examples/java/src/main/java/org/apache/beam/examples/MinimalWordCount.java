--- conflicted
+++ resolved
@@ -17,11 +17,6 @@
  */
 package org.apache.beam.examples;
 
-<<<<<<< HEAD
-import org.apache.beam.runners.dataflow.BlockingDataflowRunner;
-import org.apache.beam.runners.dataflow.options.DataflowPipelineOptions;
-=======
->>>>>>> c584b37b
 import org.apache.beam.sdk.Pipeline;
 import org.apache.beam.sdk.io.TextIO;
 import org.apache.beam.sdk.options.PipelineOptions;
@@ -67,15 +62,6 @@
     // Create a PipelineOptions object. This object lets us set various execution
     // options for our pipeline, such as the associated Cloud Platform project and the location
     // in Google Cloud Storage to stage files.
-<<<<<<< HEAD
-    DataflowPipelineOptions options = PipelineOptionsFactory.create()
-        .as(DataflowPipelineOptions.class);
-    options.setRunner(BlockingDataflowRunner.class);
-    // CHANGE 1/3: Your project ID is required in order to run your pipeline on the Google Cloud.
-    options.setProject("SET_YOUR_PROJECT_ID_HERE");
-    // CHANGE 2/3: Your Google Cloud Storage path is required for staging local files.
-    options.setTempLocation("gs://SET_YOUR_BUCKET_NAME_HERE/AND_TEMP_DIRECTORY");
-=======
     PipelineOptions options = PipelineOptionsFactory.create();
 
     // In order to run your pipeline, you need to make following runner specific changes:
@@ -92,7 +78,6 @@
     // for more details.
     //   options.as(FlinkPipelineOptions.class)
     //      .setRunner(FlinkRunner.class);
->>>>>>> c584b37b
 
     // Create the Pipeline object with the options we defined above.
     Pipeline p = Pipeline.create(options);
