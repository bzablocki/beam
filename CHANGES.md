<!--
    Licensed to the Apache Software Foundation (ASF) under one
    or more contributor license agreements.  See the NOTICE file
    distributed with this work for additional information
    regarding copyright ownership.  The ASF licenses this file
    to you under the Apache License, Version 2.0 (the
    "License"); you may not use this file except in compliance
    with the License.  You may obtain a copy of the License at

      http://www.apache.org/licenses/LICENSE-2.0

    Unless required by applicable law or agreed to in writing,
    software distributed under the License is distributed on an
    "AS IS" BASIS, WITHOUT WARRANTIES OR CONDITIONS OF ANY
    KIND, either express or implied.  See the License for the
    specific language governing permissions and limitations
    under the License.
-->
<!-- Template -->
<!--
# [2.XX.X] - Unreleased

## Highlights

* New highly anticipated feature X added to Python SDK ([#X](https://github.com/apache/beam/issues/X)).
* New highly anticipated feature Y added to Java SDK ([#Y](https://github.com/apache/beam/issues/Y)).

## I/Os

* Support for X source added (Java/Python) ([#X](https://github.com/apache/beam/issues/X)).

## New Features / Improvements

* X feature added (Java/Python) ([#X](https://github.com/apache/beam/issues/X)).

## Breaking Changes

* X behavior was changed ([#X](https://github.com/apache/beam/issues/X)).

## Deprecations

* X behavior is deprecated and will be removed in X versions ([#X](https://github.com/apache/beam/issues/X)).

## Bugfixes

* Fixed X (Java/Python) ([#X](https://github.com/apache/beam/issues/X)).

## Security Fixes
* Fixed (CVE-YYYY-NNNN)[https://www.cve.org/CVERecord?id=CVE-YYYY-NNNN] (Java/Python/Go) ([#X](https://github.com/apache/beam/issues/X)).

## Known Issues

* ([#X](https://github.com/apache/beam/issues/X)).
-->

# [2.57.0] - Unreleased

## Highlights

* Apache Beam adds Python 3.12 support ([#29149](https://github.com/apache/beam/issues/29149)).
* Added FlinkRunner for Flink 1.18 ([#30789](https://github.com/apache/beam/issues/30789)).

## I/Os

<<<<<<< HEAD
* Support for reading from Solace message broker added (Java) ([#31440](https://github.com/apache/beam/issues/31440)).
=======
* Support for X source added (Java/Python) ([#X](https://github.com/apache/beam/issues/X)).
* Ensure that BigtableIO closes the reader streams ([#31477](https://github.com/apache/beam/issues/31477)).
>>>>>>> 7ea8cd26

## New Features / Improvements

* Added Feast feature store handler for enrichment transform (Python) ([#30957](https://github.com/apache/beam/issues/30964)).
* BigQuery per-worker metrics are reported by default for Streaming Dataflow Jobs (Java) ([#31015](https://github.com/apache/beam/pull/31015))
* Adds `inMemory()` variant of Java List and Map side inputs for more efficient lookups when the entire side input fits into memory.
* Beam YAML now supports the jinja templating syntax.
  Template variables can be passed with the (json-formatted) `--jinja_variables` flag.
* DataFrame API now supports pandas 2.1.x and adds 12 more string functions for Series.([#31185](https://github.com/apache/beam/pull/31185)).
* Added BigQuery handler for enrichment transform (Python) ([#31295](https://github.com/apache/beam/pull/31295))
* Disable soft delete policy when creating the default bucket for a project (Java) ([#31324](https://github.com/apache/beam/pull/31324)).
* Go SDK Prism Runner
  * Pre-built Prism binaries are now part of the release and are available via the Github release page. ([#29697](https://github.com/apache/beam/issues/29697)).
  * ProcessingTime is now handled synthetically with TestStream pipelines and Non-TestStream pipelines, for fast test pipeline execution by default. ([#30083](https://github.com/apache/beam/issues/30083)).
    * Prism does NOT yet support "real time" execution for this release.

## Breaking Changes

* X behavior was changed ([#X](https://github.com/apache/beam/issues/X)).
* Java's View.asList() side inputs are now optimized for iterating rather than
  indexing when in the global window.
  This new implementation still supports all (immutable) List methods as before,
  but some of the random access methods like get() and size() will be slower.
  To use the old implementation one can use View.asList().withRandomAccess().
* SchemaTransforms implemented with TypedSchemaTransformProvider now produce a
  configuration Schema with snake_case naming convention
  ([#31374](https://github.com/apache/beam/pull/31374)). This will make the following
  cases problematic:
  * Running a pre-2.57.0 remote SDK pipeline containing a 2.57.0+ Java SchemaTransform,
    and vice versa:
  * Running a 2.57.0+ remote SDK pipeline containing a pre-2.57.0 Java SchemaTransform
  * All direct uses of Python's [SchemaAwareExternalTransform](https://github.com/apache/beam/blob/a998107a1f5c3050821eef6a5ad5843d8adb8aec/sdks/python/apache_beam/transforms/external.py#L381)
    should be updated to use new snake_case parameter names.

## Deprecations

* X behavior is deprecated and will be removed in X versions ([#X](https://github.com/apache/beam/issues/X)).

## Bugfixes

* Fixed X (Java/Python) ([#X](https://github.com/apache/beam/issues/X)).

## Security Fixes
* Fixed (CVE-YYYY-NNNN)[https://www.cve.org/CVERecord?id=CVE-YYYY-NNNN] (Java/Python/Go) ([#X](https://github.com/apache/beam/issues/X)).

## Known Issues

* ([#X](https://github.com/apache/beam/issues/X)).

# [2.56.0] - 2024-05-01

## Highlights

* Added FlinkRunner for Flink 1.17, removed support for Flink 1.12 and 1.13. Previous version of Pipeline running on Flink 1.16 and below can be upgraded to 1.17, if the Pipeline is first updated to Beam 2.56.0 with the same Flink version. After Pipeline runs with Beam 2.56.0, it should be possible to upgrade to FlinkRunner with Flink 1.17. ([#29939](https://github.com/apache/beam/issues/29939))
* New Managed I/O Java API ([#30830](https://github.com/apache/beam/pull/30830)).
* New Ordered Processing PTransform added for processing order-sensitive stateful data ([#30735](https://github.com/apache/beam/pull/30735)).

## I/Os

* Upgraded Avro version to 1.11.3, kafka-avro-serializer and kafka-schema-registry-client versions to 7.6.0 (Java) ([#30638](https://github.com/apache/beam/pull/30638)).
  The newer Avro package is known to have breaking changes. If you are affected, you can keep pinned to older Avro versions which are also tested with Beam.
* Iceberg read/write support is available through the new Managed I/O Java API ([#30830](https://github.com/apache/beam/pull/30830)).

## New Features / Improvements

* Added ability to control the exact number of models loaded across processes by RunInference. This may be useful for pipelines with tight memory constraints ([#31052](https://github.com/apache/beam/pull/31052))
* Profiling of Cythonized code has been disabled by default. This might improve performance for some Python pipelines ([#30938](https://github.com/apache/beam/pull/30938)).
* Bigtable enrichment handler now accepts a custom function to build a composite row key. (Python) ([#30974](https://github.com/apache/beam/issues/30975)).

## Breaking Changes

* Default consumer polling timeout for KafkaIO.Read was increased from 1 second to 2 seconds. Use KafkaIO.read().withConsumerPollingTimeout(Duration duration) to configure this timeout value when necessary ([#30870](https://github.com/apache/beam/issues/30870)).
* Python Dataflow users no longer need to manually specify --streaming for pipelines using unbounded sources such as ReadFromPubSub.

## Bugfixes

* Fixed locking issue when shutting down inactive bundle processors. Symptoms of this issue include slowness or stuckness in long-running jobs (Python) ([#30679](https://github.com/apache/beam/pull/30679)).
* Fixed logging issue that caused silecing the pip output when installing of dependencies provided in `--requirements_file` (Python).
* Fixed pipeline stuckness issue by disallowing versions of grpcio that can cause the stuckness (Python) ([#30867](https://github.com/apache/beam/issues/30867)).

## Known Issues

* The beam interactive runner does not correctly run on flink ([#31168](https://github.com/apache/beam/issues/31168)).
* When using the Flink runner from Python, 1.17 is not supported and 1.12/13 do not work correctly. Support for 1.17 will be added in 2.57.0, and the ability to choose 1.12/13 will be cleaned up and fully removed in 2.57.0 as well ([#31168](https://github.com/apache/beam/issues/31168)).

# [2.55.1] - 2024-04-08

## Bugfixes

* Fixed issue that broke WriteToJson in languages other than Java (X-lang) ([#30776](https://github.com/apache/beam/issues/30776)).

# [2.55.0] - 2024-03-25

## Highlights

* The Python SDK will now include automatically generated wrappers for external Java transforms! ([#29834](https://github.com/apache/beam/pull/29834))

## I/Os

* Added support for handling bad records to BigQueryIO ([#30081](https://github.com/apache/beam/pull/30081)).
  * Full Support for Storage Read and Write APIs
  * Partial Support for File Loads (Failures writing to files supported, failures loading files to BQ unsupported)
  * No Support for Extract or Streaming Inserts
* Added support for handling bad records to PubSubIO ([#30372](https://github.com/apache/beam/pull/30372)).
  * Support is not available for handling schema mismatches, and enabling error handling for writing to pubsub topics with schemas is not recommended
* `--enableBundling` pipeline option for BigQueryIO DIRECT_READ is replaced by `--enableStorageReadApiV2`. Both were considered experimental and may subject to change (Java) ([#26354](https://github.com/apache/beam/issues/26354)).

## New Features / Improvements

* Allow writing clustered and not time partitioned BigQuery tables (Java) ([#30094](https://github.com/apache/beam/pull/30094)).
* Redis cache support added to RequestResponseIO and Enrichment transform (Python) ([#30307](https://github.com/apache/beam/pull/30307))
* Merged sdks/java/fn-execution and runners/core-construction-java into the main SDK. These artifacts were never meant for users, but noting
  that they no longer exist. These are steps to bring portability into the core SDK alongside all other core functionality.
* Added Vertex AI Feature Store handler for Enrichment transform (Python) ([#30388](https://github.com/apache/beam/pull/30388))

## Breaking Changes

* Arrow version was bumped to 15.0.0 from 5.0.0 ([#30181](https://github.com/apache/beam/pull/30181)).
* Go SDK users who build custom worker containers may run into issues with the move to distroless containers as a base (see Security Fixes).
  * The issue stems from distroless containers lacking additional tools, which current custom container processes may rely on.
  * See https://beam.apache.org/documentation/runtime/environments/#from-scratch-go for instructions on building and using a custom container.
* Python SDK has changed the default value for the `--max_cache_memory_usage_mb` pipeline option from 100 to 0. This option was first introduced in 2.52.0 SDK. This change restores the behavior of 2.51.0 SDK, which does not use the state cache. If your pipeline uses iterable side inputs views, consider increasing the cache size by setting the option manually. ([#30360](https://github.com/apache/beam/issues/30360)).

## Bugfixes

* Fixed SpannerIO.readChangeStream to support propagating credentials from pipeline options
  to the getDialect calls for authenticating with Spanner (Java) ([#30361](https://github.com/apache/beam/pull/30361)).
* Reduced the number of HTTP requests in GCSIO function calls (Python) ([#30205](https://github.com/apache/beam/pull/30205))

## Security Fixes

* Go SDK base container image moved to distroless/base-nossl-debian12, reducing vulnerable container surface to kernel and glibc ([#30011](https://github.com/apache/beam/pull/30011)).

## Known Issues

* In Python pipelines, when shutting down inactive bundle processors, shutdown logic can overaggressively hold the lock, blocking acceptance of new work. Symptoms of this issue include slowness or stuckness in long-running jobs. Fixed in 2.56.0 ([#30679](https://github.com/apache/beam/pull/30679)).
* WriteToJson broken in languages other than Java (X-lang) ([#30776](https://github.com/apache/beam/issues/30776)).
* Python pipelines might occasionally become stuck due to a regression in grpcio ([#30867](https://github.com/apache/beam/issues/30867)). The issue manifests frequently with Bigtable IO connector, but might also affect other GCP connectors. Fixed in 2.56.0.

# [2.54.0] - 2024-02-14

## Highlights

* [Enrichment Transform](https://s.apache.org/enrichment-transform) along with GCP BigTable handler added to Python SDK ([#30001](https://github.com/apache/beam/pull/30001)).
* Beam Java Batch pipelines run on Google Cloud Dataflow will default to the Portable (Runner V2)[https://cloud.google.com/dataflow/docs/runner-v2] starting with this version. (All other languages are already on Runner V2.)
    * This change is still rolling out to the Dataflow service, see (Runner V2 documentation)[https://cloud.google.com/dataflow/docs/runner-v2] for how to enable or disable it intentionally.

## I/Os

* Added support for writing to BigQuery dynamic destinations with Python's Storage Write API ([#30045](https://github.com/apache/beam/pull/30045))
* Adding support for Tuples DataType in ClickHouse (Java) ([#29715](https://github.com/apache/beam/pull/29715)).
* Added support for handling bad records to FileIO, TextIO, AvroIO ([#29670](https://github.com/apache/beam/pull/29670)).
* Added support for handling bad records to BigtableIO ([#29885](https://github.com/apache/beam/pull/29885)).

## New Features / Improvements

* [Enrichment Transform](https://s.apache.org/enrichment-transform) along with GCP BigTable handler added to Python SDK ([#30001](https://github.com/apache/beam/pull/30001)).

## Breaking Changes

* N/A

## Deprecations

* N/A

## Bugfixes

* Fixed a memory leak affecting some Go SDK since 2.46.0. ([#28142](https://github.com/apache/beam/pull/28142))

## Security Fixes

* N/A

## Known Issues

* Some Python pipelines that run with 2.52.0-2.54.0 SDKs and use large materialized side inputs might be affected by a performance regression. To restore the prior behavior on these SDK versions, supply the `--max_cache_memory_usage_mb=0` pipeline option. ([#30360](https://github.com/apache/beam/issues/30360)).
* Python pipelines that run with 2.53.0-2.54.0 SDKs and perform file operations on GCS might be affected by excess HTTP requests. This could lead to a performance regression or a permission issue. ([#28398](https://github.com/apache/beam/issues/28398))
* In Python pipelines, when shutting down inactive bundle processors, shutdown logic can overaggressively hold the lock, blocking acceptance of new work. Symptoms of this issue include slowness or stuckness in long-running jobs. Fixed in 2.56.0 ([#30679](https://github.com/apache/beam/pull/30679)).

# [2.53.0] - 2024-01-04

## Highlights

* Python streaming users that use 2.47.0 and newer versions of Beam should update to version 2.53.0, which fixes a known issue: ([#27330](https://github.com/apache/beam/issues/27330)).

## I/Os

* TextIO now supports skipping multiple header lines (Java) ([#17990](https://github.com/apache/beam/issues/17990)).
* Python GCSIO is now implemented with GCP GCS Client instead of apitools ([#25676](https://github.com/apache/beam/issues/25676))
* Added support for handling bad records to KafkaIO (Java) ([#29546](https://github.com/apache/beam/pull/29546))
* Add support for generating text embeddings in MLTransform for Vertex AI and Hugging Face Hub models.([#29564](https://github.com/apache/beam/pull/29564))
* NATS IO connector added (Go) ([#29000](https://github.com/apache/beam/issues/29000)).
* Adding support for LowCardinality (Java) ([#29533](https://github.com/apache/beam/pull/29533)).

## New Features / Improvements

* The Python SDK now type checks `collections.abc.Collections` types properly. Some type hints that were erroneously allowed by the SDK may now fail. ([#29272](https://github.com/apache/beam/pull/29272))
* Running multi-language pipelines locally no longer requires Docker.
  Instead, the same (generally auto-started) subprocess used to perform the
  expansion can also be used as the cross-language worker.
* Framework for adding Error Handlers to composite transforms added in Java ([#29164](https://github.com/apache/beam/pull/29164)).
* Python 3.11 images now include google-cloud-profiler ([#29561](https://github.com/apache/beam/pull/29651)).

## Deprecations

* Euphoria DSL is deprecated and will be removed in a future release (not before 2.56.0) ([#29451](https://github.com/apache/beam/issues/29451))

## Bugfixes

* (Python) Fixed sporadic crashes in streaming pipelines that affected some users of 2.47.0 and newer SDKs ([#27330](https://github.com/apache/beam/issues/27330)).
* (Python) Fixed a bug that caused MLTransform to drop identical elements in the output PCollection ([#29600](https://github.com/apache/beam/issues/29600)).

## Security Fixes

* Upgraded to go 1.21.5 to build, fixing [CVE-2023-45285](https://security-tracker.debian.org/tracker/CVE-2023-45285) and [CVE-2023-39326](https://security-tracker.debian.org/tracker/CVE-2023-39326)

## Known Issues

* Potential race condition causing NPE in DataflowExecutionStateSampler in Dataflow Java Streaming pipelines ([#29987](https://github.com/apache/beam/issues/29987)).
* Some Python pipelines that run with 2.52.0-2.54.0 SDKs and use large materialized side inputs might be affected by a performance regression. To restore the prior behavior on these SDK versions, supply the `--max_cache_memory_usage_mb=0` pipeline option. ([#30360](https://github.com/apache/beam/issues/30360)).
* Python pipelines that run with 2.53.0-2.54.0 SDKs and perform file operations on GCS might be affected by excess HTTP requests. This could lead to a performance regression or a permission issue. ([#28398](https://github.com/apache/beam/issues/28398))
* In Python pipelines, when shutting down inactive bundle processors, shutdown logic can overaggressively hold the lock, blocking acceptance of new work. Symptoms of this issue include slowness or stuckness in long-running jobs. Fixed in 2.56.0 ([#30679](https://github.com/apache/beam/pull/30679)).

# [2.52.0] - 2023-11-17

## Highlights

* Previously deprecated Avro-dependent code (Beam Release 2.46.0) has been finally removed from Java SDK "core" package.
Please, use `beam-sdks-java-extensions-avro` instead. This will allow to easily update Avro version in user code without
potential breaking changes in Beam "core" since the Beam Avro extension already supports the latest Avro versions and
should handle this. ([#25252](https://github.com/apache/beam/issues/25252)).
* Publishing Java 21 SDK container images now supported as part of Apache Beam release process. ([#28120](https://github.com/apache/beam/issues/28120))
  * Direct Runner and Dataflow Runner support running pipelines on Java21 (experimental until tests fully setup). For other runners (Flink, Spark, Samza, etc) support status depend on runner projects.

## New Features / Improvements

* Add `UseDataStreamForBatch` pipeline option to the Flink runner. When it is set to true, Flink runner will run batch
  jobs using the DataStream API. By default the option is set to false, so the batch jobs are still executed
  using the DataSet API.
* `upload_graph` as one of the Experiments options for DataflowRunner is no longer required when the graph is larger than 10MB for Java SDK ([PR#28621](https://github.com/apache/beam/pull/28621)).
* Introduced a pipeline option `--max_cache_memory_usage_mb` to configure state and side input cache size. The cache has been enabled to a default of 100 MB. Use `--max_cache_memory_usage_mb=X` to provide cache size for the user state API and side inputs. ([#28770](https://github.com/apache/beam/issues/28770)).
* Beam YAML stable release. Beam pipelines can now be written using YAML and leverage the Beam YAML framework which includes a preliminary set of IO's and turnkey transforms. More information can be found in the YAML root folder and in the [README](https://github.com/apache/beam/blob/master/sdks/python/apache_beam/yaml/README.md).


## Breaking Changes

* `org.apache.beam.sdk.io.CountingSource.CounterMark` uses custom `CounterMarkCoder` as a default coder since all Avro-dependent
classes finally moved to `extensions/avro`. In case if it's still required to use `AvroCoder` for `CounterMark`, then,
as a workaround, a copy of "old" `CountingSource` class should be placed into a project code and used directly
([#25252](https://github.com/apache/beam/issues/25252)).
* Renamed `host` to `firestoreHost` in `FirestoreOptions` to avoid potential conflict of command line arguments (Java) ([#29201](https://github.com/apache/beam/pull/29201)).

## Bugfixes

* Fixed "Desired bundle size 0 bytes must be greater than 0" in Java SDK's BigtableIO.BigtableSource when you have more cores than bytes to read (Java) [#28793](https://github.com/apache/beam/issues/28793).
* `watch_file_pattern` arg of the [RunInference](https://github.com/apache/beam/blob/104c10b3ee536a9a3ea52b4dbf62d86b669da5d9/sdks/python/apache_beam/ml/inference/base.py#L997) arg had no effect prior to 2.52.0. To use the behavior of arg `watch_file_pattern` prior to 2.52.0, follow the documentation at https://beam.apache.org/documentation/ml/side-input-updates/ and use `WatchFilePattern` PTransform as a SideInput. ([#28948](https://github.com/apache/beam/pulls/28948))
* `MLTransform` doesn't output artifacts such as min, max and quantiles. Instead, `MLTransform` will add a feature to output these artifacts as human readable format - [#29017](https://github.com/apache/beam/issues/29017). For now, to use the artifacts such as min and max that were produced by the eariler `MLTransform`, use `read_artifact_location` of `MLTransform`, which reads artifacts that were produced earlier in a different `MLTransform` ([#29016](https://github.com/apache/beam/pull/29016/))
* Fixed a memory leak, which affected some long-running Python pipelines: [#28246](https://github.com/apache/beam/issues/28246).

## Security Fixes
* Fixed [CVE-2023-39325](https://www.cve.org/CVERecord?id=CVE-2023-39325) (Java/Python/Go) ([#29118](https://github.com/apache/beam/issues/29118)).
* Mitigated [CVE-2023-47248](https://nvd.nist.gov/vuln/detail/CVE-2023-47248)  (Python) [#29392](https://github.com/apache/beam/issues/29392).

## Known issues

* MLTransform drops the identical elements in the output PCollection. For any duplicate elements, a single element will be emitted downstream. ([#29600](https://github.com/apache/beam/issues/29600)).
* Some Python pipelines that run with 2.52.0-2.54.0 SDKs and use large materialized side inputs might be affected by a performance regression. To restore the prior behavior on these SDK versions, supply the `--max_cache_memory_usage_mb=0` pipeline option. (Python) ([#30360](https://github.com/apache/beam/issues/30360)).
* Users who lauch Python pipelines in an environment without internet access and use the `--setup_file` pipeline option might experience an increase in pipeline submission time. This has been fixed in 2.56.0 ([#31070](https://github.com/apache/beam/pull/31070)).

# [2.51.0] - 2023-10-03

## New Features / Improvements

* In Python, [RunInference](https://beam.apache.org/documentation/sdks/python-machine-learning/#why-use-the-runinference-api) now supports loading many models in the same transform using a [KeyedModelHandler](https://beam.apache.org/documentation/sdks/python-machine-learning/#use-a-keyed-modelhandler) ([#27628](https://github.com/apache/beam/issues/27628)).
* In Python, the [VertexAIModelHandlerJSON](https://beam.apache.org/releases/pydoc/current/apache_beam.ml.inference.vertex_ai_inference.html#apache_beam.ml.inference.vertex_ai_inference.VertexAIModelHandlerJSON) now supports passing in inference_args. These will be passed through to the Vertex endpoint as parameters.
* Added support to run `mypy` on user pipelines ([#27906](https://github.com/apache/beam/issues/27906))
* Python SDK worker start-up logs and crash logs are now captured by a buffer and logged at appropriate levels via Beam logging API. Dataflow Runner users might observe that most `worker-startup` log content is now captured by the `worker` logger. Users who relied on `print()` statements for logging might notice that some logs don't flush before pipeline succeeds - we strongly advise to use `logging` package instead of `print()` statements for logging. ([#28317](https://github.com/apache/beam/pull/28317))


## Breaking Changes

* Removed fastjson library dependency for Beam SQL. Table property is changed to be based on jackson ObjectNode (Java) ([#24154](https://github.com/apache/beam/issues/24154)).
* Removed TensorFlow from Beam Python container images [PR](https://github.com/apache/beam/pull/28424). If you have been negatively affected by this change, please comment on [#20605](https://github.com/apache/beam/issues/20605).
* Removed the parameter `t reflect.Type` from `parquetio.Write`. The element type is derived from the input PCollection (Go) ([#28490](https://github.com/apache/beam/issues/28490))
* Refactor BeamSqlSeekableTable.setUp adding a parameter joinSubsetType. [#28283](https://github.com/apache/beam/issues/28283)


## Bugfixes

* Fixed exception chaining issue in GCS connector (Python) ([#26769](https://github.com/apache/beam/issues/26769#issuecomment-1700422615)).
* Fixed streaming inserts exception handling, GoogleAPICallErrors are now retried according to retry strategy and routed to failed rows where appropriate rather than causing a pipeline error (Python) ([#21080](https://github.com/apache/beam/issues/21080)).
* Fixed a bug in Python SDK's cross-language Bigtable sink that mishandled records that don't have an explicit timestamp set: [#28632](https://github.com/apache/beam/issues/28632).


## Security Fixes
* Python containers updated, fixing [CVE-2021-30474](https://nvd.nist.gov/vuln/detail/CVE-2021-30474), [CVE-2021-30475](https://nvd.nist.gov/vuln/detail/CVE-2021-30475), [CVE-2021-30473](https://nvd.nist.gov/vuln/detail/CVE-2021-30473), [CVE-2020-36133](https://nvd.nist.gov/vuln/detail/CVE-2020-36133), [CVE-2020-36131](https://nvd.nist.gov/vuln/detail/CVE-2020-36131), [CVE-2020-36130](https://nvd.nist.gov/vuln/detail/CVE-2020-36130), and [CVE-2020-36135](https://nvd.nist.gov/vuln/detail/CVE-2020-36135)
* Used go 1.21.1 to build, fixing [CVE-2023-39320](https://security-tracker.debian.org/tracker/CVE-2023-39320)

## Known Issues

* Long-running Python pipelines might experience a memory leak: [#28246](https://github.com/apache/beam/issues/28246).
* Python pipelines using BigQuery Storage Read API might need to pin `fastavro`
  dependency to 1.8.3 or earlier on some runners that don't use Beam Docker containers: [#28811](https://github.com/apache/beam/issues/28811)
* MLTransform drops the identical elements in the output PCollection. For any duplicate elements, a single element will be emitted downstream. ([#29600](https://github.com/apache/beam/issues/29600)).


# [2.50.0] - 2023-08-30

## Highlights

* Spark 3.2.2 is used as default version for Spark runner ([#23804](https://github.com/apache/beam/issues/23804)).
* The Go SDK has a new default local runner, called Prism ([#24789](https://github.com/apache/beam/issues/24789)).
* All Beam released container images are now [multi-arch images](https://cloud.google.com/kubernetes-engine/docs/how-to/build-multi-arch-for-arm#what_is_a_multi-arch_image) that support both x86 and ARM CPU architectures.

## I/Os

* Java KafkaIO now supports picking up topics via topicPattern ([#26948](https://github.com/apache/beam/pull/26948))
* Support for read from Cosmos DB Core SQL API ([#23604](https://github.com/apache/beam/issues/23604))
* Upgraded to HBase 2.5.5 for HBaseIO. (Java) ([#27711](https://github.com/apache/beam/issues/19554))
* Added support for GoogleAdsIO source (Java) ([#27681](https://github.com/apache/beam/pull/27681)).

## New Features / Improvements

* The Go SDK now requires Go 1.20 to build. ([#27558](https://github.com/apache/beam/issues/27558))
* The Go SDK has a new default local runner, Prism. ([#24789](https://github.com/apache/beam/issues/24789)).
  * Prism is a portable runner that executes each transform independantly, ensuring coders.
  * At this point it supercedes the Go direct runner in functionality. The Go direct runner is now deprecated.
  * See https://github.com/apache/beam/blob/master/sdks/go/pkg/beam/runners/prism/README.md for the goals and features of Prism.
* Hugging Face Model Handler for RunInference added to Python SDK. ([#26632](https://github.com/apache/beam/pull/26632))
* Hugging Face Pipelines support for RunInference added to Python SDK. ([#27399](https://github.com/apache/beam/pull/27399))
* Vertex AI Model Handler for RunInference now supports private endpoints ([#27696](https://github.com/apache/beam/pull/27696))
* MLTransform transform added with support for common ML pre/postprocessing operations ([#26795](https://github.com/apache/beam/pull/26795))
* Upgraded the Kryo extension for the Java SDK to Kryo 5.5.0. This brings in bug fixes, performance improvements, and serialization of Java 14 records. ([#27635](https://github.com/apache/beam/issues/27635))
* All Beam released container images are now [multi-arch images](https://cloud.google.com/kubernetes-engine/docs/how-to/build-multi-arch-for-arm#what_is_a_multi-arch_image) that support both x86 and ARM CPU architectures. ([#27674](https://github.com/apache/beam/issues/27674)). The multi-arch container images include:
  * All versions of Go, Python, Java and Typescript SDK containers.
  * All versions of Flink job server containers.
  * Java and Python expansion service containers.
  * Transform service controller container.
  * Spark3 job server container.
* Added support for batched writes to AWS SQS for improved throughput (Java, AWS 2).([#21429](https://github.com/apache/beam/issues/21429))

## Breaking Changes

* Python SDK: Legacy runner support removed from Dataflow, all pipelines must use runner v2.
* Python SDK: Dataflow Runner will no longer stage Beam SDK from PyPI in the `--staging_location` at pipeline submission. Custom container images that are not based on Beam's default image must include Apache Beam installation.([#26996](https://github.com/apache/beam/issues/26996))

## Deprecations

* The Go Direct Runner is now Deprecated. It remains available to reduce migration churn.
  * Tests can be set back to the direct runner by overriding TestMain: `func TestMain(m *testing.M) { ptest.MainWithDefault(m, "direct") }`
  * It's recommended to fix issues seen in tests using Prism, as they can also happen on any portable runner.
  * Use the generic register package for your pipeline DoFns to ensure pipelines function on portable runners, like prism.
  * Do not rely on closures or using package globals for DoFn configuration. They don't function on portable runners.

## Bugfixes

* Fixed DirectRunner bug in Python SDK where GroupByKey gets empty PCollection and fails when pipeline option `direct_num_workers!=1`.([#27373](https://github.com/apache/beam/pull/27373))
* Fixed BigQuery I/O bug when estimating size on queries that utilize row-level security ([#27474](https://github.com/apache/beam/pull/27474))

## Known Issues

* Long-running Python pipelines might experience a memory leak: [#28246](https://github.com/apache/beam/issues/28246).
* Python Pipelines using BigQuery IO or `orjson` dependency might experience segmentation faults or get stuck: [#28318](https://github.com/apache/beam/issues/28318).
* Beam Python containers rely on a version of Debian/aom that has several security vulnerabilities: [CVE-2021-30474](https://nvd.nist.gov/vuln/detail/CVE-2021-30474), [CVE-2021-30475](https://nvd.nist.gov/vuln/detail/CVE-2021-30475), [CVE-2021-30473](https://nvd.nist.gov/vuln/detail/CVE-2021-30473), [CVE-2020-36133](https://nvd.nist.gov/vuln/detail/CVE-2020-36133), [CVE-2020-36131](https://nvd.nist.gov/vuln/detail/CVE-2020-36131), [CVE-2020-36130](https://nvd.nist.gov/vuln/detail/CVE-2020-36130), and [CVE-2020-36135](https://nvd.nist.gov/vuln/detail/CVE-2020-36135)
* Python SDK's cross-language Bigtable sink mishandles records that don't have an explicit timestamp set: [#28632](https://github.com/apache/beam/issues/28632). To avoid this issue, set explicit timestamps for all records before writing to Bigtable.
* Python SDK worker start-up logs, particularly PIP dependency installations, that are not logged at warning or higher are suppressed. This suppression is reverted in 2.51.0.
* MLTransform drops the identical elements in the output PCollection. For any duplicate elements, a single element will be emitted downstream. ([#29600](https://github.com/apache/beam/issues/29600)).

# [2.49.0] - 2023-07-17


## I/Os

* Support for Bigtable Change Streams added in Java `BigtableIO.ReadChangeStream` ([#27183](https://github.com/apache/beam/issues/27183))

## New Features / Improvements

* Allow prebuilding large images when using `--prebuild_sdk_container_engine=cloud_build`, like images depending on `tensorflow` or `torch` ([#27023](https://github.com/apache/beam/pull/27023)).
* Disabled `pip` cache when installing packages on the workers. This reduces the size of prebuilt Python container images ([#27035](https://github.com/apache/beam/pull/27035)).
* Select dedicated avro datum reader and writer (Java) ([#18874](https://github.com/apache/beam/issues/18874)).
* Timer API for the Go SDK (Go) ([#22737](https://github.com/apache/beam/issues/22737)).

## Deprecations

* Removed Python 3.7 support. ([#26447](https://github.com/apache/beam/issues/26447))

## Bugfixes

* Fixed KinesisIO `NullPointerException` when a progress check is made before the reader is started (IO) ([#23868](https://github.com/apache/beam/issues/23868))

## Known Issues

* Long-running Python pipelines might experience a memory leak: [#28246](https://github.com/apache/beam/issues/28246).


# [2.48.0] - 2023-05-31

## Highlights

* "Experimental" annotation cleanup: the annotation and concept have been removed from Beam to avoid
  the misperception of code as "not ready". Any proposed breaking changes will be subject to
  case-by-case pro/con decision making (and generally avoided) rather than using the "Experimental"
  to allow them.

## I/Os

* Added rename for GCS and copy for local filesystem (Go) ([#25779](https://github.com/apache/beam/issues/26064)).
* Added support for enhanced fan-out in KinesisIO.Read (Java) ([#19967](https://github.com/apache/beam/issues/19967)).
  * This change is not compatible with Flink savepoints created by Beam 2.46.0 applications which had KinesisIO sources.
* Added textio.ReadWithFilename transform (Go) ([#25812](https://github.com/apache/beam/issues/25812)).
* Added fileio.MatchContinuously transform (Go) ([#26186](https://github.com/apache/beam/issues/26186)).

## New Features / Improvements

* Allow passing service name for google-cloud-profiler (Python) ([#26280](https://github.com/apache/beam/issues/26280)).
* Dead letter queue support added to RunInference in Python ([#24209](https://github.com/apache/beam/issues/24209)).
* Support added for defining pre/postprocessing operations on the RunInference transform ([#26308](https://github.com/apache/beam/issues/26308))
* Adds a Docker Compose based transform service that can be used to discover and use portable Beam transforms ([#26023](https://github.com/apache/beam/pull/26023)).

## Breaking Changes

* Passing a tag into MultiProcessShared is now required in the Python SDK ([#26168](https://github.com/apache/beam/issues/26168)).
* CloudDebuggerOptions is removed (deprecated in Beam v2.47.0) for Dataflow runner as the Google Cloud Debugger service is [shutting down](https://cloud.google.com/debugger/docs/deprecations). (Java) ([#25959](https://github.com/apache/beam/issues/25959)).
* AWS 2 client providers (deprecated in Beam [v2.38.0](#2380---2022-04-20)) are finally removed ([#26681](https://github.com/apache/beam/issues/26681)).
* AWS 2 SnsIO.writeAsync (deprecated in Beam v2.37.0 due to risk of data loss) was finally removed ([#26710](https://github.com/apache/beam/issues/26710)).
* AWS 2 coders (deprecated in Beam v2.43.0 when adding Schema support for AWS Sdk Pojos) are finally removed ([#23315](https://github.com/apache/beam/issues/23315)).

## Deprecations


## Bugfixes

* Fixed Java bootloader failing with Too Long Args due to long classpaths, with a pathing jar. (Java) ([#25582](https://github.com/apache/beam/issues/25582)).

## Known Issues

* PubsubIO writes will throw *SizeLimitExceededException* for any message above 100 bytes, when used in batch (bounded) mode. (Java) ([#27000](https://github.com/apache/beam/issues/27000)).
* Long-running Python pipelines might experience a memory leak: [#28246](https://github.com/apache/beam/issues/28246).
* Python SDK's cross-language Bigtable sink mishandles records that don't have an explicit timestamp set: [#28632](https://github.com/apache/beam/issues/28632). To avoid this issue, set explicit timestamps for all records before writing to Bigtable.


# [2.47.0] - 2023-05-10

## Highlights

* Apache Beam adds Python 3.11 support ([#23848](https://github.com/apache/beam/issues/23848)).

## I/Os

* BigQuery Storage Write API is now available in Python SDK via cross-language ([#21961](https://github.com/apache/beam/issues/21961)).
* Added HbaseIO support for writing RowMutations (ordered by rowkey) to Hbase (Java) ([#25830](https://github.com/apache/beam/issues/25830)).
* Added fileio transforms MatchFiles, MatchAll and ReadMatches (Go) ([#25779](https://github.com/apache/beam/issues/25779)).
* Add integration test for JmsIO + fix issue with multiple connections (Java) ([#25887](https://github.com/apache/beam/issues/25887)).

## New Features / Improvements

* The Flink runner now supports Flink 1.16.x ([#25046](https://github.com/apache/beam/issues/25046)).
* Schema'd PTransforms can now be directly applied to Beam dataframes just like PCollections.
  (Note that when doing multiple operations, it may be more efficient to explicitly chain the operations
  like `df | (Transform1 | Transform2 | ...)` to avoid excessive conversions.)
* The Go SDK adds new transforms periodic.Impulse and periodic.Sequence that extends support
  for slowly updating side input patterns. ([#23106](https://github.com/apache/beam/issues/23106))
* Several Google client libraries in Python SDK dependency chain were updated to latest available major versions. ([#24599](https://github.com/apache/beam/pull/24599))

## Breaking Changes

* If a main session fails to load, the pipeline will now fail at worker startup. ([#25401](https://github.com/apache/beam/issues/25401)).
* Python pipeline options will now ignore unparsed command line flags prefixed with a single dash. ([#25943](https://github.com/apache/beam/issues/25943)).
* The SmallestPerKey combiner now requires keyword-only arguments for specifying optional parameters, such as `key` and `reverse`. ([#25888](https://github.com/apache/beam/issues/25888)).

## Deprecations

* Cloud Debugger support and its pipeline options are deprecated and will be removed in the next Beam version,
  in response to the Google Cloud Debugger service [turning down](https://cloud.google.com/debugger/docs/deprecations). (Java) ([#25959](https://github.com/apache/beam/issues/25959)).

## Bugfixes

* BigQuery sink in STORAGE_WRITE_API mode in batch pipelines could result in data consistency issues during the handling of other unrelated transient errors for Beam SDKs 2.35.0 - 2.46.0 (inclusive). For more details see: https://github.com/apache/beam/issues/26521

## Known Issues

* The google-cloud-profiler dependency was accidentally removed from Beam's Python Docker
  Image [#26998](https://github.com/apache/beam/issues/26698). [Dataflow Docker images](https://cloud.google.com/dataflow/docs/concepts/sdk-worker-dependencies) still preinstall this dependency.
* Long-running Python pipelines might experience a memory leak: [#28246](https://github.com/apache/beam/issues/28246).

# [2.46.0] - 2023-03-10

## Highlights

* Java SDK containers migrated to [Eclipse Temurin](https://hub.docker.com/_/eclipse-temurin)
  as a base. This change migrates away from the deprecated [OpenJDK](https://hub.docker.com/_/openjdk)
  container. Eclipse Temurin is currently based upon Ubuntu 22.04 while the OpenJDK
  container was based upon Debian 11.
* RunInference PTransform will accept model paths as SideInputs in Python SDK. ([#24042](https://github.com/apache/beam/issues/24042))
* RunInference supports ONNX runtime in Python SDK ([#22972](https://github.com/apache/beam/issues/22972))
* Tensorflow Model Handler for RunInference in Python SDK ([#25366](https://github.com/apache/beam/issues/25366))
* Java SDK modules migrated to use `:sdks:java:extensions:avro` ([#24748](https://github.com/apache/beam/issues/24748))

## I/Os

* Added in JmsIO a retry policy for failed publications (Java) ([#24971](https://github.com/apache/beam/issues/24971)).
* Support for `LZMA` compression/decompression of text files added to the Python SDK ([#25316](https://github.com/apache/beam/issues/25316))
* Added ReadFrom/WriteTo Csv/Json as top-level transforms to the Python SDK.

## New Features / Improvements

* Add UDF metrics support for Samza portable mode.
* Option for SparkRunner to avoid the need of SDF output to fit in memory ([#23852](https://github.com/apache/beam/issues/23852)).
  This helps e.g. with ParquetIO reads. Turn the feature on by adding experiment `use_bounded_concurrent_output_for_sdf`.
* Add `WatchFilePattern` transform, which can be used as a side input to the RunInference PTransfrom to watch for model updates using a file pattern. ([#24042](https://github.com/apache/beam/issues/24042))
* Add support for loading TorchScript models with `PytorchModelHandler`. The TorchScript model path can be
  passed to PytorchModelHandler using `torch_script_model_path=<path_to_model>`. ([#25321](https://github.com/apache/beam/pull/25321))
* The Go SDK now requires Go 1.19 to build. ([#25545](https://github.com/apache/beam/pull/25545))
* The Go SDK now has an initial native Go implementation of a portable Beam Runner called Prism. ([#24789](https://github.com/apache/beam/pull/24789))
  * For more details and current state see https://github.com/apache/beam/tree/master/sdks/go/pkg/beam/runners/prism.

## Breaking Changes

* The deprecated SparkRunner for Spark 2 (see [2.41.0](#2410---2022-08-23)) was removed ([#25263](https://github.com/apache/beam/pull/25263)).
* Python's BatchElements performs more aggressive batching in some cases,
  capping at 10 second rather than 1 second batches by default and excluding
  fixed cost in this computation to better handle cases where the fixed cost
  is larger than a single second. To get the old behavior, one can pass
  `target_batch_duration_secs_including_fixed_cost=1` to BatchElements.
* Dataflow runner enables sibling SDK protocol for Python pipelines using custom containers on Beam 2.46.0 and newer SDKs.
  If your Python pipeline starts to stall after you switch to 2.46.0 and you use a custom container, please verify
  that your custom container does not include artifacts from older Beam SDK releases. In particular, check in your `Dockerfile`
  that the Beam container entrypoint and/or Beam base image version match the Beam SDK version used at job submission.

## Deprecations

* Avro related classes are deprecated in module `beam-sdks-java-core` and will be eventually removed. Please, migrate to a new module `beam-sdks-java-extensions-avro` instead by importing the classes from `org.apache.beam.sdk.extensions.avro` package.
  For the sake of migration simplicity, the relative package path and the whole class hierarchy of Avro related classes in new module is preserved the same as it was before.
  For example, import `org.apache.beam.sdk.extensions.avro.coders.AvroCoder` class instead of`org.apache.beam.sdk.coders.AvroCoder`. ([#24749](https://github.com/apache/beam/issues/24749)).

## Bugfixes


# [2.45.0] - 2023-02-15

## I/Os

* Support for X source added (Java/Python) ([#X](https://github.com/apache/beam/issues/X)).
* MongoDB IO connector added (Go) ([#24575](https://github.com/apache/beam/issues/24575)).

## New Features / Improvements

* RunInference Wrapper with Sklearn Model Handler support added in Go SDK ([#24497](https://github.com/apache/beam/issues/23382)).
* Adding override of allowed TLS algorithms (Java), now maintaining the disabled/legacy algorithms
  present in 2.43.0 (up to 1.8.0_342, 11.0.16, 17.0.2 for respective Java versions). This is accompanied
  by an explicit re-enabling of TLSv1 and TLSv1.1 for Java 8 and Java 11.
* Add UDF metrics support for Samza portable mode.

## Breaking Changes

* Portable Java pipelines, Go pipelines, Python streaming pipelines, and portable Python batch
  pipelines on Dataflow are required to use Runner V2. The `disable_runner_v2`,
  `disable_runner_v2_until_2023`, `disable_prime_runner_v2` experiments will raise an error during
  pipeline construction. You can no longer specify the Dataflow worker jar override. Note that
  non-portable Java jobs and non-portable Python batch jobs are not impacted. ([#24515](https://github.com/apache/beam/issues/24515)).
* Beam now requires `pyarrow>=3` and `pandas>=1.4.3` since older versions are not compatible with `numpy==1.24.0`.

## Bugfixes

* Avoids Cassandra syntax error when user-defined query has no where clause in it (Java) ([#24829](https://github.com/apache/beam/issues/24829)).
* Fixed JDBC connection failures (Java) during handshake due to deprecated TLSv1(.1) protocol for the JDK. ([#24623](https://github.com/apache/beam/issues/24623))
* Fixed Python BigQuery Batch Load write may truncate valid data when deposition sets to WRITE_TRUNCATE and incoming data is large (Python) ([#24623](https://github.com/apache/beam/issues/24535)).

# [2.44.0] - 2023-01-12

## I/Os

* Support for Bigtable sink (Write and WriteBatch) added (Go) ([#23324](https://github.com/apache/beam/issues/23324)).
* S3 implementation of the Beam filesystem (Go) ([#23991](https://github.com/apache/beam/issues/23991)).
* Support for SingleStoreDB source and sink added (Java) ([#22617](https://github.com/apache/beam/issues/22617)).
* Added support for DefaultAzureCredential authentication in Azure Filesystem (Python) ([#24210](https://github.com/apache/beam/issues/24210)).

## New Features / Improvements

* Beam now provides a portable "runner" that can render pipeline graphs with
  graphviz.  See `python -m apache_beam.runners.render --help` for more details.
* Local packages can now be used as dependencies in the requirements.txt file, rather
  than requiring them to be passed separately via the `--extra_package` option
  (Python) ([#23684](https://github.com/apache/beam/pull/23684)).
* Pipeline Resource Hints now supported via `--resource_hints` flag (Go) ([#23990](https://github.com/apache/beam/pull/23990)).
* Make Python SDK containers reusable on portable runners by installing dependencies to temporary venvs ([BEAM-12792](https://issues.apache.org/jira/browse/BEAM-12792), [#16658](https://github.com/apache/beam/pull/16658)).
* RunInference model handlers now support the specification of a custom inference function in Python ([#22572](https://github.com/apache/beam/issues/22572)).
* Support for `map_windows` urn added to Go SDK ([#24307](https://github.apache/beam/pull/24307)).

## Breaking Changes

* `ParquetIO.withSplit` was removed since splittable reading has been the default behavior since 2.35.0. The effect of
  this change is to drop support for non-splittable reading (Java)([#23832](https://github.com/apache/beam/issues/23832)).
* `beam-sdks-java-extensions-google-cloud-platform-core` is no longer a
  dependency of the Java SDK Harness. Some users of a portable runner (such as Dataflow Runner v2)
  may have an undeclared dependency on this package (for example using GCS with
  TextIO) and will now need to declare the dependency.
* `beam-sdks-java-core` is no longer a dependency of the Java SDK Harness. Users of a portable
  runner (such as Dataflow Runner v2) will need to provide this package and its dependencies.
* Slices now use the Beam Iterable Coder. This enables cross language use, but breaks pipeline updates
  if a Slice type is used as a PCollection element or State API element. (Go)[#24339](https://github.com/apache/beam/issues/24339)
* If you activated a virtual environment in your custom container image, this environment might no longer be activated, since a new environment will be created (see the note about [BEAM-12792](https://issues.apache.org/jira/browse/BEAM-12792) above).
  To work around, install dependencies into the default (global) python environment. When using poetry you may need to use `poetry config virtualenvs.create false` before installing deps, see an example in: [#25085](https://github.com/apache/beam/issues/25085).
  If you were negatively impacted by this change and cannot find a workaround, feel free to chime in on [#16658](https://github.com/apache/beam/pull/16658).
  To disable this behavior, you could upgrade to Beam 2.48.0 and set an environment variable
  `ENV RUN_PYTHON_SDK_IN_DEFAULT_ENVIRONMENT=1` in your Dockerfile.

## Deprecations

* X behavior is deprecated and will be removed in X versions ([#X](https://github.com/apache/beam/issues/X)).

## Bugfixes

* Fixed X (Java/Python) ([#X](https://github.com/apache/beam/issues/X)).
* Fixed JmsIO acknowledgment issue (Java) ([#20814](https://github.com/apache/beam/issues/20814))
* Fixed Beam SQL CalciteUtils (Java) and Cross-language JdbcIO (Python) did not support JDBC CHAR/VARCHAR, BINARY/VARBINARY logical types ([#23747](https://github.com/apache/beam/issues/23747), [#23526](https://github.com/apache/beam/issues/23526)).
* Ensure iterated and emitted types are used with the generic register package are registered with the type and schema registries.(Go) ([#23889](https://github.com/apache/beam/pull/23889))


# [2.43.0] - 2022-11-17

## Highlights

* Python 3.10 support in Apache Beam ([#21458](https://github.com/apache/beam/issues/21458)).
* An initial implementation of a runner that allows us to run Beam pipelines on Dask. Try it out and give us feedback! (Python) ([#18962](https://github.com/apache/beam/issues/18962)).

## I/Os

* Decreased TextSource CPU utilization by 2.3x (Java) ([#23193](https://github.com/apache/beam/issues/23193)).
* Fixed bug when using SpannerIO with RuntimeValueProvider options (Java) ([#22146](https://github.com/apache/beam/issues/22146)).
* Fixed issue for unicode rendering on WriteToBigQuery ([#22312](https://github.com/apache/beam/issues/22312))
* Remove obsolete variants of BigQuery Read and Write, always using Beam-native variant
  ([#23564](https://github.com/apache/beam/issues/23564) and [#23559](https://github.com/apache/beam/issues/23559)).
* Bumped google-cloud-spanner dependency version to 3.x for Python SDK ([#21198](https://github.com/apache/beam/issues/21198)).

## New Features / Improvements

* Dataframe wrapper added in Go SDK via Cross-Language (with automatic expansion service). (Go) ([#23384](https://github.com/apache/beam/issues/23384)).
* Name all Java threads to aid in debugging ([#23049](https://github.com/apache/beam/issues/23049)).
* An initial implementation of a runner that allows us to run Beam pipelines on Dask. (Python) ([#18962](https://github.com/apache/beam/issues/18962)).
* Allow configuring GCP OAuth scopes via pipeline options. This unblocks usages of Beam IOs that require additional scopes.
  For example, this feature makes it possible to access Google Drive backed tables in BigQuery ([#23290](https://github.com/apache/beam/issues/23290)).
* An example for using Python RunInference from Java ([#23290](https://github.com/apache/beam/pull/23619)).
* Data can now be read from BigQuery and directly plumbed into a DeferredDataframe in the Dataframe API. Users no longer have to re-specify the schema in this case ([#22907](https://github.com/apache/beam/pull/22907)).

## Breaking Changes

* CoGroupByKey transform in Python SDK has changed the output typehint. The typehint component representing grouped values changed from List to Iterable,
  which more accurately reflects the nature of the arbitrarily large output collection. [#21556](https://github.com/apache/beam/issues/21556) Beam users may see an error on transforms downstream from CoGroupByKey. Users must change methods expecting a List to expect an Iterable going forward. See [document](https://docs.google.com/document/d/1RIzm8-g-0CyVsPb6yasjwokJQFoKHG4NjRUcKHKINu0) for information and fixes.
* The PortableRunner for Spark assumes Spark 3 as default Spark major version unless configured otherwise using `--spark_version`.
  Spark 2 support is deprecated and will be removed soon ([#23728](https://github.com/apache/beam/issues/23728)).

## Bugfixes

* Fixed Python cross-language JDBC IO Connector cannot read or write rows containing Numeric/Decimal type values ([#19817](https://github.com/apache/beam/issues/19817)).

# [2.42.0] - 2022-10-17

## Highlights

* Added support for stateful DoFns to the Go SDK.
* Added support for [Batched
  DoFns](https://beam.apache.org/documentation/programming-guide/#batched-dofns)
  to the Python SDK.

## New Features / Improvements

* Added support for Zstd compression to the Python SDK.
* Added support for Google Cloud Profiler to the Go SDK.
* Added support for stateful DoFns to the Go SDK.

## Breaking Changes

* The Go SDK's Row Coder now uses a different single-precision float encoding for float32 types to match Java's behavior ([#22629](https://github.com/apache/beam/issues/22629)).

## Bugfixes

* Fixed Python cross-language JDBC IO Connector cannot read or write rows containing Timestamp type values [#19817](https://github.com/apache/beam/issues/19817).
* Fixed `AfterProcessingTime` behavior in Python's `DirectRunner` to match Java ([#23071](https://github.com/apache/beam/issues/23071))

## Known Issues

* Go SDK doesn't yet support Slowly Changing Side Input pattern ([#23106](https://github.com/apache/beam/issues/23106))

# [2.41.0] - 2022-08-23

## I/Os

* Projection Pushdown optimizer is now on by default for streaming, matching the behavior of batch pipelines since 2.38.0. If you encounter a bug with the optimizer, please file an issue and disable the optimizer using pipeline option `--experiments=disable_projection_pushdown`.

## New Features / Improvements

* Previously available in Java sdk, Python sdk now also supports logging level overrides per module. ([#18222](https://github.com/apache/beam/issues/18222)).
* Added support for accessing GCP PubSub Message ordering keys (Java) ([BEAM-13592](https://issues.apache.org/jira/browse/BEAM-13592))

## Breaking Changes

* Projection Pushdown optimizer may break Dataflow upgrade compatibility for optimized pipelines when it removes unused fields. If you need to upgrade and encounter a compatibility issue, disable the optimizer using pipeline option `--experiments=disable_projection_pushdown`.

## Deprecations

* Support for Spark 2.4.x is deprecated and will be dropped with the release of Beam 2.44.0 or soon after (Spark runner) ([#22094](https://github.com/apache/beam/issues/22094)).
* The modules [amazon-web-services](https://github.com/apache/beam/tree/master/sdks/java/io/amazon-web-services) and
  [kinesis](https://github.com/apache/beam/tree/master/sdks/java/io/kinesis) for AWS Java SDK v1 are deprecated
  in favor of [amazon-web-services2](https://github.com/apache/beam/tree/master/sdks/java/io/amazon-web-services2)
  and will be eventually removed after a few Beam releases (Java) ([#21249](https://github.com/apache/beam/issues/21249)).

## Bugfixes

* Fixed a condition where retrying queries would yield an incorrect cursor in the Java SDK Firestore Connector ([#22089](https://github.com/apache/beam/issues/22089)).
* Fixed plumbing allowed lateness in Go SDK. It was ignoring the user set value earlier and always used to set to 0. ([#22474](https://github.com/apache/beam/issues/22474)).


# [2.40.0] - 2022-06-25

## Highlights

* Added [RunInference](https://s.apache.org/inference-sklearn-pytorch) API, a framework agnostic transform for inference. With this release, PyTorch and Scikit-learn are supported by the transform.
    See also example at apache_beam/examples/inference/pytorch_image_classification.py

## I/Os

* Upgraded to Hive 3.1.3 for HCatalogIO. Users can still provide their own version of Hive. (Java) ([Issue-19554](https://github.com/apache/beam/issues/19554)).

## New Features / Improvements

* Go SDK users can now use generic registration functions to optimize their DoFn execution. ([BEAM-14347](https://issues.apache.org/jira/browse/BEAM-14347))
* Go SDK users may now write self-checkpointing Splittable DoFns to read from streaming sources. ([BEAM-11104](https://issues.apache.org/jira/browse/BEAM-11104))
* Go SDK textio Reads have been moved to Splittable DoFns exclusively. ([BEAM-14489](https://issues.apache.org/jira/browse/BEAM-14489))
* Pipeline drain support added for Go SDK has now been tested. ([BEAM-11106](https://issues.apache.org/jira/browse/BEAM-11106))
* Go SDK users can now see heap usage, sideinput cache stats, and active process bundle stats in Worker Status. ([BEAM-13829](https://issues.apache.org/jira/browse/BEAM-13829))

## Breaking Changes

* The Go Sdk now requires a minimum version of 1.18 in order to support generics ([BEAM-14347](https://issues.apache.org/jira/browse/BEAM-14347)).
* synthetic.SourceConfig field types have changed to int64 from int for better compatibility with Flink's use of Logical types in Schemas (Go) ([BEAM-14173](https://issues.apache.org/jira/browse/BEAM-14173))
* Default coder updated to compress sources used with `BoundedSourceAsSDFWrapperFn` and `UnboundedSourceAsSDFWrapper`.

## Bugfixes
* Fixed Java expansion service to allow specific files to stage ([BEAM-14160](https://issues.apache.org/jira/browse/BEAM-14160)).
* Fixed Elasticsearch connection when using both ssl and username/password (Java) ([BEAM-14000](https://issues.apache.org/jira/browse/BEAM-14000))

# [2.39.0] - 2022-05-25

## Highlights

* Watermark estimation is now supported in the Go SDK ([BEAM-11105](https://issues.apache.org/jira/browse/BEAM-11105)).
* Support for impersonation credentials added to dataflow runner in the Java and Python SDK ([BEAM-14014](https://issues.apache.org/jira/browse/BEAM-14014)).
* Implemented Apache PulsarIO ([BEAM-8218](https://issues.apache.org/jira/browse/BEAM-8218)).

## I/Os

* JmsIO gains the ability to map any kind of input to any subclass of `javax.jms.Message` (Java) ([BEAM-16308](https://issues.apache.org/jira/browse/BEAM-16308)).
* JmsIO introduces the ability to write to dynamic topics (Java) ([BEAM-16308](https://issues.apache.org/jira/browse/BEAM-16308)).
  * A `topicNameMapper` must be set to extract the topic name from the input value.
  * A `valueMapper` must be set to convert the input value to JMS message.
* Reduce number of threads spawned by BigqueryIO StreamingInserts (
  [BEAM-14283](https://issues.apache.org/jira/browse/BEAM-14283)).
* Implemented Apache PulsarIO ([BEAM-8218](https://issues.apache.org/jira/browse/BEAM-8218)).


## New Features / Improvements

* Support for flink scala 2.12, because most of the libraries support version 2.12 onwards. ([beam-14386](https://issues.apache.org/jira/browse/BEAM-14386))
* 'Manage Clusters' JupyterLab extension added for users to configure usage of Dataproc clusters managed by Interactive Beam (Python) ([BEAM-14130](https://issues.apache.org/jira/browse/BEAM-14130)).
* Pipeline drain support added for Go SDK ([BEAM-11106](https://issues.apache.org/jira/browse/BEAM-11106)). **Note: this feature is not yet fully validated and should be treated as experimental in this release.**
* `DataFrame.unstack()`, `DataFrame.pivot() ` and  `Series.unstack()`
  implemented for DataFrame API ([BEAM-13948](https://issues.apache.org/jira/browse/BEAM-13948), [BEAM-13966](https://issues.apache.org/jira/browse/BEAM-13966)).
* Support for impersonation credentials added to dataflow runner in the Java and Python SDK ([BEAM-14014](https://issues.apache.org/jira/browse/BEAM-14014)).
* Implemented Jupyterlab extension for managing Dataproc clusters ([BEAM-14130](https://issues.apache.org/jira/browse/BEAM-14130)).
* ExternalPythonTransform API added for easily invoking Python transforms from
  Java ([BEAM-14143](https://issues.apache.org/jira/browse/BEAM-14143)).
* Added Add support for Elasticsearch 8.x ([BEAM-14003](https://issues.apache.org/jira/browse/BEAM-14003)).
* Shard aware Kinesis record aggregation (AWS Sdk v2), ([BEAM-14104](https://issues.apache.org/jira/browse/BEAM-14104)).
* Upgrade to ZetaSQL 2022.04.1 ([BEAM-14348](https://issues.apache.org/jira/browse/BEAM-14348)).
* Fixed ReadFromBigQuery cannot be used with the interactive runner ([BEAM-14112](https://issues.apache.org/jira/browse/BEAM-14112)).


## Breaking Changes

* Unused functions `ShallowCloneParDoPayload()`, `ShallowCloneSideInput()`, and `ShallowCloneFunctionSpec()` have been removed from the Go SDK's pipelinex package ([BEAM-13739](https://issues.apache.org/jira/browse/BEAM-13739)).
* JmsIO requires an explicit `valueMapper` to be set ([BEAM-16308](https://issues.apache.org/jira/browse/BEAM-16308)). You can use the `TextMessageMapper` to convert `String` inputs to JMS `TestMessage`s:
```java
  JmsIO.<String>write()
        .withConnectionFactory(jmsConnectionFactory)
        .withValueMapper(new TextMessageMapper());
```
* Coders in Python are expected to inherit from Coder. ([BEAM-14351](https://issues.apache.org/jira/browse/BEAM-14351)).
* New abstract method `metadata()` added to io.filesystem.FileSystem in the
  Python SDK. ([BEAM-14314](https://issues.apache.org/jira/browse/BEAM-14314))

## Deprecations

* Flink 1.11 is no longer supported ([BEAM-14139](https://issues.apache.org/jira/browse/BEAM-14139)).
* Python 3.6 is no longer supported ([BEAM-13657](https://issues.apache.org/jira/browse/BEAM-13657)).

## Bugfixes

* Fixed Java Spanner IO NPE when ProjectID not specified in template executions (Java) ([BEAM-14405](https://issues.apache.org/jira/browse/BEAM-14405)).
* Fixed potential NPE in BigQueryServicesImpl.getErrorInfo (Java) ([BEAM-14133](https://issues.apache.org/jira/browse/BEAM-14133)).


# [2.38.0] - 2022-04-20

## I/Os
* Introduce projection pushdown optimizer to the Java SDK ([BEAM-12976](https://issues.apache.org/jira/browse/BEAM-12976)). The optimizer currently only works on the [BigQuery Storage API](https://beam.apache.org/documentation/io/built-in/google-bigquery/#storage-api), but more I/Os will be added in future releases. If you encounter a bug with the optimizer, please file a JIRA and disable the optimizer using pipeline option `--experiments=disable_projection_pushdown`.
* A new IO for Neo4j graph databases was added. ([BEAM-1857](https://issues.apache.org/jira/browse/BEAM-1857))  It has the ability to update nodes and relationships using UNWIND statements and to read data using cypher statements with parameters.
* `amazon-web-services2` has reached feature parity and is finally recommended over the earlier `amazon-web-services` and `kinesis` modules (Java). These will be deprecated in one of the next releases ([BEAM-13174](https://issues.apache.org/jira/browse/BEAM-13174)).
  * Long outstanding write support for `Kinesis` was added ([BEAM-13175](https://issues.apache.org/jira/browse/BEAM-13175)).
  * Configuration was simplified and made consistent across all IOs, including the usage of `AwsOptions` ([BEAM-13563](https://issues.apache.org/jira/browse/BEAM-13563), [BEAM-13663](https://issues.apache.org/jira/browse/BEAM-13663), [BEAM-13587](https://issues.apache.org/jira/browse/BEAM-13587)).
  * Additionally, there's a long list of recent improvements and fixes to
    `S3` Filesystem ([BEAM-13245](https://issues.apache.org/jira/browse/BEAM-13245), [BEAM-13246](https://issues.apache.org/jira/browse/BEAM-13246), [BEAM-13441](https://issues.apache.org/jira/browse/BEAM-13441), [BEAM-13445](https://issues.apache.org/jira/browse/BEAM-13445), [BEAM-14011](https://issues.apache.org/jira/browse/BEAM-14011)),
    `DynamoDB` IO ([BEAM-13209](https://issues.apache.org/jira/browse/BEAM-13009), [BEAM-13209](https://issues.apache.org/jira/browse/BEAM-13209)),
    `SQS` IO ([BEAM-13631](https://issues.apache.org/jira/browse/BEAM-13631), [BEAM-13510](https://issues.apache.org/jira/browse/BEAM-13510)) and others.

## New Features / Improvements

* Pipeline dependencies supplied through `--requirements_file` will now be staged to the runner using binary distributions (wheels) of the PyPI packages for linux_x86_64 platform ([BEAM-4032](https://issues.apache.org/jira/browse/BEAM-4032)). To restore the behavior to use source distributions, set pipeline option `--requirements_cache_only_sources`. To skip staging the packages at submission time, set pipeline option `--requirements_cache=skip` (Python).
* The Flink runner now supports Flink 1.14.x ([BEAM-13106](https://issues.apache.org/jira/browse/BEAM-13106)).
* Interactive Beam now supports remotely executing Flink pipelines on Dataproc (Python) ([BEAM-14071](https://issues.apache.org/jira/browse/BEAM-14071)).

## Breaking Changes

* (Python) Previously `DoFn.infer_output_types` was expected to return `Iterable[element_type]` where `element_type` is the PCollection elemnt type. It is now expected to return `element_type`. Take care if you have overriden `infer_output_type` in a `DoFn` (this is not common). See [BEAM-13860](https://issues.apache.org/jira/browse/BEAM-13860).
* (`amazon-web-services2`) The types of `awsRegion` / `endpoint` in `AwsOptions` changed from String to `Region` / `URI` ([BEAM-13563](https://issues.apache.org/jira/browse/BEAM-13563)).

## Deprecations

* Beam 2.38.0 will be the last minor release to support Flink 1.11.
* (`amazon-web-services2`) Client providers (`withXYZClientProvider()`) as well as IO specific `RetryConfiguration`s are deprecated, instead use `withClientConfiguration()` or `AwsOptions` to configure AWS IOs / clients.
  Custom implementations of client providers shall be replaced with a respective `ClientBuilderFactory` and configured through `AwsOptions` ([BEAM-13563](https://issues.apache.org/jira/browse/BEAM-13563)).

## Bugfixes

* Fix S3 copy for large objects (Java) ([BEAM-14011](https://issues.apache.org/jira/browse/BEAM-14011))
* Fix quadratic behavior of pipeline canonicalization (Go) ([BEAM-14128](https://issues.apache.org/jira/browse/BEAM-14128))
  * This caused unnecessarily long pre-processing times before job submission for large complex pipelines.
* Fix `pyarrow` version parsing (Python)([BEAM-14235](https://issues.apache.org/jira/browse/BEAM-14235))

## Known Issues

* Some pipelines that use Java SpannerIO may raise a NPE when the project ID is not specified ([BEAM-14405](https://issues.apache.org/jira/browse/BEAM-14405))

# [2.37.0] - 2022-03-04

## Highlights
* Java 17 support for Dataflow ([BEAM-12240](https://issues.apache.org/jira/browse/BEAM-12240)).
  * Users using Dataflow Runner V2 may see issues with state cache due to inaccurate object sizes ([BEAM-13695](https://issues.apache.org/jira/browse/BEAM-13695)).
  * ZetaSql is currently unsupported ([issue](https://github.com/google/zetasql/issues/89)).
* Python 3.9 support in Apache Beam ([BEAM-12000](https://issues.apache.org/jira/browse/BEAM-12000)).

## I/Os

* Go SDK now has wrappers for the following Cross Language Transforms from Java, along with automatic expansion service startup for each.
    *  JDBCIO ([BEAM-13293](https://issues.apache.org/jira/browse/BEAM-13293)).
    *  Debezium ([BEAM-13761](https://issues.apache.org/jira/browse/BEAM-13761)).
    *  BeamSQL ([BEAM-13683](https://issues.apache.org/jira/browse/BEAM-13683)).
    *  BiqQuery ([BEAM-13732](https://issues.apache.org/jira/browse/BEAM-13732)).
    *  KafkaIO now also has automatic expansion service startup. ([BEAM-13821](https://issues.apache.org/jira/browse/BEAM-13821)).

## New Features / Improvements

* DataFrame API now supports pandas 1.4.x ([BEAM-13605](https://issues.apache.org/jira/browse/BEAM-13605)).
* Go SDK DoFns can now observe trigger panes directly ([BEAM-13757](https://issues.apache.org/jira/browse/BEAM-13757)).
* Added option to specify a caching directory in Interactive Beam (Python) ([BEAM-13685](https://issues.apache.org/jira/browse/BEAM-13685)).
* Added support for caching batch pipelines to GCS in Interactive Beam (Python) ([BEAM-13734](https://issues.apache.org/jira/browse/BEAM-13734)).

## Breaking Changes

## Deprecations

## Bugfixes

## Known Issues

* On rare occations, Python Datastore source may swallow some exceptions. Users are adviced to upgrade to Beam 2.38.0 or later ([BEAM-14282](https://issues.apache.org/jira/browse/BEAM-14282))
* On rare occations, Python GCS source may swallow some exceptions. Users are adviced to upgrade to Beam 2.38.0 or later ([BEAM-14282](https://issues.apache.org/jira/browse/BEAM-14282))

# [2.36.0] - 2022-02-07

## I/Os

* Support for stopReadTime on KafkaIO SDF (Java).([BEAM-13171](https://issues.apache.org/jira/browse/BEAM-13171)).
* Added ability to register URI schemes to use the S3 protocol via FileIO using amazon-web-services2 (amazon-web-services already had this ability). ([BEAM-12435](https://issues.apache.org/jira/brows/BEAM-12435), [BEAM-13245](https://issues.apache.org/jira/brows/BEAM-13245)).

## New Features / Improvements

* Added support for cloudpickle as a pickling library for Python SDK ([BEAM-8123](https://issues.apache.org/jira/browse/BEAM-8123)). To use cloudpickle, set pipeline option: --pickler_lib=cloudpickle
* Added option to specify triggering frequency when streaming to BigQuery (Python) ([BEAM-12865](https://issues.apache.org/jira/browse/BEAM-12865)).
* Added option to enable caching uploaded artifacts across job runs for Python Dataflow jobs ([BEAM-13459](https://issues.apache.org/jira/browse/BEAM-13459)).  To enable, set pipeline option: --enable_artifact_caching, this will be enabled by default in a future release.

## Breaking Changes

* Updated the jedis from 3.x to 4.x to Java RedisIO. If you are using RedisIO and using jedis directly, please refer to [this page](https://github.com/redis/jedis/blob/v4.0.0/docs/3to4.md) to update it. ([BEAM-12092](https://issues.apache.org/jira/browse/BEAM-12092)).
* Datatype of timestamp fields in `SqsMessage` for AWS IOs for SDK v2 was changed from `String` to `long`, visibility of all fields was fixed from `package private` to `public` [BEAM-13638](https://issues.apache.org/jira/browse/BEAM-13638).

## Bugfixes

* Properly check output timestamps on elements output from DoFns, timers, and onWindowExpiration in Java [BEAM-12931](https://issues.apache.org/jira/browse/BEAM-12931).
* Fixed a bug with DeferredDataFrame.xs when used with a non-tuple key
  ([BEAM-13421](https://issues.apache.org/jira/browse/BEAM-13421])).

# Known Issues

* Users may encounter an unexpected java.lang.ArithmeticException when outputting a timestamp
  for an element further than allowedSkew from an allowed DoFN skew set to a value more than
  Integer.MAX_VALUE.
* On rare occations, Python Datastore source may swallow some exceptions. Users are adviced to upgrade to Beam 2.38.0 or later ([BEAM-14282](https://issues.apache.org/jira/browse/BEAM-14282))
* On rare occations, Python GCS source may swallow some exceptions. Users are adviced to upgrade to Beam 2.38.0 or later ([BEAM-14282](https://issues.apache.org/jira/browse/BEAM-14282))
* On rare occations, Java SpannerIO source may swallow some exceptions. Users are adviced to upgrade to Beam 2.37.0 or later ([BEAM-14005](https://issues.apache.org/jira/browse/BEAM-14005))

# [2.35.0] - 2021-12-29

## Highlights

* MultiMap side inputs are now supported by the Go SDK ([BEAM-3293](https://issues.apache.org/jira/browse/BEAM-3293)).
* Side inputs are supported within Splittable DoFns for Dataflow Runner V1 and Dataflow Runner V2. ([BEAM-12522](https://issues.apache.org/jira/browse/BEAM-12522)).
* Upgrades Log4j version used in test suites (Apache Beam testing environment only, not for end user consumption) to 2.17.0([BEAM-13434](https://issues.apache.org/jira/browse/BEAM-13434)).
    Note that Apache Beam versions do not depend on the Log4j 2 dependency (log4j-core) impacted by [CVE-2021-44228](https://cve.mitre.org/cgi-bin/cvename.cgi?name=CVE-2021-44228).
    However we urge users to update direct and indirect dependencies (if any) on Log4j 2 to the latest version by updating their build configuration and redeploying impacted pipelines.

## I/Os

* We changed the data type for ranges in `JdbcIO.readWithPartitions` from `int` to `long` ([BEAM-13149](https://issues.apache.org/jira/browse/BEAM-13149)).
    This is a relatively minor breaking change, which we're implementing to improve the usability of the transform without increasing cruft.
    This transform is relatively new, so we may implement other breaking changes in the future to improve its usability.
* Side inputs are supported within Splittable DoFns for Dataflow Runner V1 and Dataflow Runner V2. ([BEAM-12522](https://issues.apache.org/jira/browse/BEAM-12522)).

## New Features / Improvements

* Added custom delimiters to Python TextIO reads ([BEAM-12730](https://issues.apache.org/jira/browse/BEAM-12730)).
* Added escapechar parameter to Python TextIO reads ([BEAM-13189](https://issues.apache.org/jira/browse/BEAM-13189)).
* Splittable reading is enabled by default while reading data with ParquetIO ([BEAM-12070](https://issues.apache.org/jira/browse/BEAM-12070)).
* DoFn Execution Time metrics added to Go ([BEAM-13001](https://issues.apache.org/jira/browse/BEAM-13001)).
* Cross-bundle side input caching is now available in the Go SDK for runners that support the feature by setting the EnableSideInputCache hook ([BEAM-11097](https://issues.apache.org/jira/browse/BEAM-11097)).
* Upgraded the GCP Libraries BOM version to 24.0.0 and associated dependencies ([BEAM-11205](
  https://issues.apache.org/jira/browse/BEAM-11205)). For Google Cloud client library versions set by this BOM,
  see [this table](https://storage.googleapis.com/cloud-opensource-java-dashboard/com.google.cloud/libraries-bom/24.0.0/artifact_details.html).
* Removed avro-python3 dependency in AvroIO. Fastavro has already been our Avro library of choice on Python 3. Boolean use_fastavro is left for api compatibility, but will have no effect.([BEAM-13016](https://github.com/apache/beam/pull/15900)).
* MultiMap side inputs are now supported by the Go SDK ([BEAM-3293](https://issues.apache.org/jira/browse/BEAM-3293)).
* Remote packages can now be downloaded from locations supported by apache_beam.io.filesystems. The files will be downloaded on Stager and uploaded to staging location. For more information, see [BEAM-11275](https://issues.apache.org/jira/browse/BEAM-11275)

## Breaking Changes

* A new URN convention was adopted for cross-language transforms and existing URNs were updated. This may break advanced use-cases, for example, if a custom expansion service is used to connect diffrent Beam Java and Python versions. ([BEAM-12047](https://issues.apache.org/jira/browse/BEAM-12047)).
* The upgrade to Calcite 1.28.0 introduces a breaking change in the SUBSTRING function in SqlTransform, when used with the Calcite dialect ([BEAM-13099](https://issues.apache.org/jira/browse/BEAM-13099), [CALCITE-4427](https://issues.apache.org/jira/browse/CALCITE-4427)).
* ListShards (with DescribeStreamSummary) is used instead of DescribeStream to list shards in Kinesis streams (AWS SDK v2). Due to this change, as mentioned in [AWS documentation](https://docs.aws.amazon.com/kinesis/latest/APIReference/API_ListShards.html), for fine-grained IAM policies it is required to update them to allow calls to ListShards and DescribeStreamSummary APIs. For more information, see [Controlling Access to Amazon Kinesis Data Streams](https://docs.aws.amazon.com/streams/latest/dev/controlling-access.html) ([BEAM-13233](https://issues.apache.org/jira/browse/BEAM-13233)).

## Deprecations

* Non-splittable reading is deprecated while reading data with ParquetIO ([BEAM-12070](https://issues.apache.org/jira/browse/BEAM-12070)).

## Bugfixes

* Properly map main input windows to side input windows by default (Go)
  ([BEAM-11087](https://issues.apache.org/jira/browse/BEAM-11087)).
* Fixed data loss when writing to DynamoDB without setting deduplication key names (Java)
  ([BEAM-13009](https://issues.apache.org/jira/browse/BEAM-13009)).
* Go SDK Examples now have types and functions registered. (Go) ([BEAM-5378](https://issues.apache.org/jira/browse/BEAM-5378))

## Known Issues

* Users of beam-sdks-java-io-hcatalog (and beam-sdks-java-extensions-sql-hcatalog) must take care to override the transitive log4j dependency when they add a hive dependency ([BEAM-13499](https://issues.apache.org/jira/browse/BEAM-13499)).
* On rare occations, Python Datastore source may swallow some exceptions. Users are adviced to upgrade to Beam 2.38.0 or later ([BEAM-14282](https://issues.apache.org/jira/browse/BEAM-14282))
* On rare occations, Python GCS source may swallow some exceptions. Users are adviced to upgrade to Beam 2.38.0 or later ([BEAM-14282](https://issues.apache.org/jira/browse/BEAM-14282))
* On rare occations, Java SpannerIO source may swallow some exceptions. Users are adviced to upgrade to Beam 2.37.0 or later ([BEAM-14005](https://issues.apache.org/jira/browse/BEAM-14005))

# [2.34.0] - 2021-11-11

## Highlights

* The Beam Java API for Calcite SqlTransform is no longer experimental ([BEAM-12680](https://issues.apache.org/jira/browse/BEAM-12680)).
* Python's ParDo (Map, FlatMap, etc.) transforms now suport a `with_exception_handling` option for easily ignoring bad records and implementing the dead letter pattern.

## I/Os

* `ReadFromBigQuery` and `ReadAllFromBigQuery` now run queries with BATCH priority by default. The `query_priority` parameter is introduced to the same transforms to allow configuring the query priority (Python) ([BEAM-12913](https://issues.apache.org/jira/browse/BEAM-12913)).
* [EXPERIMENTAL] Support for [BigQuery Storage Read API](https://cloud.google.com/bigquery/docs/reference/storage) added to `ReadFromBigQuery`. The newly introduced `method` parameter can be set as `DIRECT_READ` to use the Storage Read API. The default is `EXPORT` which invokes a BigQuery export request. (Python) ([BEAM-10917](https://issues.apache.org/jira/browse/BEAM-10917)).
* [EXPERIMENTAL] Added `use_native_datetime` parameter to `ReadFromBigQuery` to configure the return type of [DATETIME](https://cloud.google.com/bigquery/docs/reference/standard-sql/data-types#datetime_type) fields when using `ReadFromBigQuery`. This parameter can *only* be used when `method = DIRECT_READ`(Python) ([BEAM-10917](https://issues.apache.org/jira/browse/BEAM-10917)).
* [EXPERIMENTAL] Added support for writing to [Redis Streams](https://redis.io/topics/streams-intro) as a sink in RedisIO ([BEAM-13159](https://issues.apache.org/jira/browse/BEAM-13159))

## New Features / Improvements

* Upgraded to Calcite 1.26.0 ([BEAM-9379](https://issues.apache.org/jira/browse/BEAM-9379)).
* Added a new `dataframe` extra to the Python SDK that tracks `pandas` versions
  we've verified compatibility with. We now recommend installing Beam with `pip
  install apache-beam[dataframe]` when you intend to use the DataFrame API
  ([BEAM-12906](https://issues.apache.org/jira/browse/BEAM-12906)).
* Added an [example](https://github.com/cometta/python-apache-beam-spark) of deploying Python Apache Beam job with Spark Cluster

## Breaking Changes

* SQL Rows are no longer flattened ([BEAM-5505](https://issues.apache.org/jira/browse/BEAM-5505)).
* [Go SDK] beam.TryCrossLanguage's signature now matches beam.CrossLanguage. Like other Try functions it returns an error instead of panicking. ([BEAM-9918](https://issues.apache.org/jira/browse/BEAM-9918)).
* [BEAM-12925](https://jira.apache.org/jira/browse/BEAM-12925) was fixed. It used to silently pass incorrect null data read from JdbcIO. Pipelines affected by this will now start throwing failures instead of silently passing incorrect data.

## Bugfixes

* Fixed error while writing multiple DeferredFrames to csv (Python) ([BEAM-12701](https://issues.apache.org/jira/browse/BEAM-12701)).
* Fixed error when importing the DataFrame API with pandas 1.0.x installed ([BEAM-12945](https://issues.apache.org/jira/browse/BEAM-12945)).
* Fixed top.SmallestPerKey implementation in the Go SDK ([BEAM-12946](https://issues.apache.org/jira/browse/BEAM-12946)).

## Known Issues

* On rare occations, Python Datastore source may swallow some exceptions. Users are adviced to upgrade to Beam 2.38.0 or later ([BEAM-14282](https://issues.apache.org/jira/browse/BEAM-14282))
* On rare occations, Python GCS source may swallow some exceptions. Users are adviced to upgrade to Beam 2.38.0 or later ([BEAM-14282](https://issues.apache.org/jira/browse/BEAM-14282))
* On rare occations, Java SpannerIO source may swallow some exceptions. Users are adviced to upgrade to Beam 2.37.0 or later ([BEAM-14005](https://issues.apache.org/jira/browse/BEAM-14005))

# [2.33.0] - 2021-10-07

## Highlights

* Go SDK is no longer experimental, and is officially part of the Beam release process.
  * Matching Go SDK containers are published on release.
  * Batch usage is well supported, and tested on Flink, Spark, and the Python Portable Runner.
    * SDK Tests are also run against Google Cloud Dataflow, but this doesn't indicate reciprical support.
  * The SDK supports Splittable DoFns, Cross Language transforms, and most Beam Model basics.
  * Go Modules are now used for dependency management.
    * This is a breaking change, see Breaking Changes for resolution.
    * Easier path to contribute to the Go SDK, no need to set up a GO\_PATH.
    * Minimum Go version is now Go v1.16
  * See the announcement blogpost for full information once published.

<!--
## I/Os

* Support for X source added (Java/Python) ([BEAM-X](https://issues.apache.org/jira/browse/BEAM-X)).
-->

## New Features / Improvements

* Projection pushdown in SchemaIO ([BEAM-12609](https://issues.apache.org/jira/browse/BEAM-12609)).
* Upgrade Flink runner to Flink versions 1.13.2, 1.12.5 and 1.11.4 ([BEAM-10955](https://issues.apache.org/jira/browse/BEAM-10955)).

## Breaking Changes

* Go SDK pipelines require new import paths to use this release due to migration to Go Modules.
  * `go.mod` files will need to change to require `github.com/apache/beam/sdks/v2`.
  * Code depending on beam imports need to include v2 on the module path.
    * Fix by'v2' to the import paths, turning  `.../sdks/go/...` to `.../sdks/v2/go/...`
  * No other code change should be required to use v2.33.0 of the Go SDK.
* Since release 2.30.0, "The AvroCoder changes for BEAM-2303 \[changed\] the reader/writer from the Avro ReflectDatum* classes to the SpecificDatum* classes" (Java). This default behavior change has been reverted in this release. Use the `useReflectApi` setting to control it ([BEAM-12628](https://issues.apache.org/jira/browse/BEAM-12628)).

## Deprecations

* Python GBK will stop supporting unbounded PCollections that have global windowing and a default trigger in Beam 2.34. This can be overriden with `--allow_unsafe_triggers`. ([BEAM-9487](https://issues.apache.org/jira/browse/BEAM-9487)).
* Python GBK will start requiring safe triggers or the `--allow_unsafe_triggers` flag starting with Beam 2.34. ([BEAM-9487](https://issues.apache.org/jira/browse/BEAM-9487)).

## Bug fixes

* Workaround to not delete orphaned files to avoid missing events when using Python WriteToFiles in streaming pipeline ([BEAM-12950](https://issues.apache.org/jira/browse/BEAM-12950)))

## Known Issues

* Spark 2.x users will need to update Spark's Jackson runtime dependencies (`spark.jackson.version`) to at least version 2.9.2, due to Beam updating its dependencies.
* Go SDK jobs may produce "Failed to deduce Step from MonitoringInfo" messages following successful job execution. The messages are benign and don't indicate job failure. These are due to not yet handling PCollection metrics.
* On rare occations, Python GCS source may swallow some exceptions. Users are adviced to upgrade to Beam 2.38.0 or later ([BEAM-14282](https://issues.apache.org/jira/browse/BEAM-14282))

# [2.32.0] - 2021-08-25

## Highlights
* The [Beam DataFrame
  API](https://beam.apache.org/documentation/dsls/dataframes/overview/) is no
  longer experimental! We've spent the time since the [2.26.0 preview
  announcement](https://beam.apache.org/blog/dataframe-api-preview-available/)
  implementing the most frequently used pandas operations
  ([BEAM-9547](https://issues.apache.org/jira/browse/BEAM-9547)), improving
  [documentation](https://beam.apache.org/releases/pydoc/current/apache_beam.dataframe.html)
  and [error messages](https://issues.apache.org/jira/browse/BEAM-12028),
  adding
  [examples](https://github.com/apache/beam/tree/master/sdks/python/apache_beam/examples/dataframe),
  integrating DataFrames with [interactive
  Beam](https://beam.apache.org/releases/pydoc/current/apache_beam.runners.interactive.interactive_beam.html),
  and of course finding and fixing
  [bugs](https://issues.apache.org/jira/issues/?jql=project%3DBEAM%20AND%20issuetype%3DBug%20AND%20status%3DResolved%20AND%20component%3Ddsl-dataframe).
  Leaving experimental just means that we now have high confidence in the API
  and recommend its use for production workloads. We will continue to improve
  the API, guided by your
  [feedback](https://beam.apache.org/community/contact-us/).


## I/Os

* New experimental Firestore connector in Java SDK, providing sources and sinks to Google Cloud Firestore ([BEAM-8376](https://issues.apache.org/jira/browse/BEAM-8376)).
* Added ability to use JdbcIO.Write.withResults without statement and preparedStatementSetter. ([BEAM-12511](https://issues.apache.org/jira/browse/BEAM-12511))
- Added ability to register URI schemes to use the S3 protocol via FileIO. ([BEAM-12435](https://issues.apache.org/jira/browse/BEAM-12435)).
* Respect number of shards set in SnowflakeWrite batch mode. ([BEAM-12715](https://issues.apache.org/jira/browse/BEAM-12715))
* Java SDK: Update Google Cloud Healthcare IO connectors from using v1beta1 to using the GA version.

## New Features / Improvements

* Add support to convert Beam Schema to Avro Schema for JDBC LogicalTypes:
  `VARCHAR`, `NVARCHAR`, `LONGVARCHAR`, `LONGNVARCHAR`, `DATE`, `TIME`
  (Java)([BEAM-12385](https://issues.apache.org/jira/browse/BEAM-12385)).
* Reading from JDBC source by partitions (Java) ([BEAM-12456](https://issues.apache.org/jira/browse/BEAM-12456)).
* PubsubIO can now write to a dead-letter topic after a parsing error (Java)([BEAM-12474](https://issues.apache.org/jira/browse/BEAM-12474)).
* New append-only option for Elasticsearch sink (Java) [BEAM-12601](https://issues.apache.org/jira/browse/BEAM-12601)
* DatastoreIO: Write and delete operations now follow automatic gradual ramp-up, in line with best practices (Java/Python) ([BEAM-12260](https://issues.apache.org/jira/browse/BEAM-12260), [BEAM-12272](https://issues.apache.org/jira/browse/BEAM-12272)).

## Breaking Changes

* ListShards (with DescribeStreamSummary) is used instead of DescribeStream to list shards in Kinesis streams. Due to this change, as mentioned in [AWS documentation](https://docs.aws.amazon.com/kinesis/latest/APIReference/API_ListShards.html), for fine-grained IAM policies it is required to update them to allow calls to ListShards and DescribeStreamSummary APIs. For more information, see [Controlling Access to Amazon Kinesis Data Streams](https://docs.aws.amazon.com/streams/latest/dev/controlling-access.html) ([BEAM-12225](https://issues.apache.org/jira/browse/BEAM-12225)).

## Deprecations

* Python GBK will stop supporting unbounded PCollections that have global windowing and a default trigger in Beam 2.33. This can be overriden with `--allow_unsafe_triggers`. ([BEAM-9487](https://issues.apache.org/jira/browse/BEAM-9487)).
* Python GBK will start requiring safe triggers or the `--allow_unsafe_triggers` flag starting with Beam 2.33. ([BEAM-9487](https://issues.apache.org/jira/browse/BEAM-9487)).

## Bugfixes

* Fixed race condition in RabbitMqIO causing duplicate acks (Java) ([BEAM-6516](https://issues.apache.org/jira/browse/BEAM-6516)))

## Known Issues
* On rare occations, Python GCS source may swallow some exceptions. Users are adviced to upgrade to Beam 2.38.0 or later ([BEAM-14282](https://issues.apache.org/jira/browse/BEAM-14282))

# [2.31.0] - 2021-07-08

## I/Os

* Fixed bug in ReadFromBigQuery when a RuntimeValueProvider is used as value of table argument (Python) ([BEAM-12514](https://issues.apache.org/jira/browse/BEAM-12514)).

## New Features / Improvements

* `CREATE FUNCTION` DDL statement added to Calcite SQL syntax. `JAR` and `AGGREGATE` are now reserved keywords. ([BEAM-12339](https://issues.apache.org/jira/browse/BEAM-12339)).
* Flink 1.13 is now supported by the Flink runner ([BEAM-12277](https://issues.apache.org/jira/browse/BEAM-12277)).
* Python `TriggerFn` has a new `may_lose_data` method to signal potential data loss. Default behavior assumes safe (necessary for backwards compatibility). See Deprecations for potential impact of overriding this. ([BEAM-9487](https://issues.apache.org/jira/browse/BEAM-9487)).

## Breaking Changes

* Python Row objects are now sensitive to field order. So `Row(x=3, y=4)` is no
  longer considered equal to `Row(y=4, x=3)` (BEAM-11929).
* Kafka Beam SQL tables now ascribe meaning to the LOCATION field; previously
  it was ignored if provided.
* `TopCombineFn` disallow `compare` as its argument (Python) ([BEAM-7372](https://issues.apache.org/jira/browse/BEAM-7372)).
* Drop support for Flink 1.10 ([BEAM-12281](https://issues.apache.org/jira/browse/BEAM-12281)).

## Deprecations

* Python GBK will stop supporting unbounded PCollections that have global windowing and a default trigger in Beam 2.33. This can be overriden with `--allow_unsafe_triggers`. ([BEAM-9487](https://issues.apache.org/jira/browse/BEAM-9487)).
* Python GBK will start requiring safe triggers or the `--allow_unsafe_triggers` flag starting with Beam 2.33. ([BEAM-9487](https://issues.apache.org/jira/browse/BEAM-9487)).

# [2.30.0] - 2021-06-09

## I/Os

* Allow splitting apart document serialization and IO for ElasticsearchIO
* Support Bulk API request size optimization through addition of ElasticsearchIO.Write.withStatefulBatches

## New Features / Improvements

* Added capability to declare resource hints in Java and Python SDKs ([BEAM-2085](https://issues.apache.org/jira/browse/BEAM-2085)).
* Added Spanner IO Performance tests for read and write. (Python) ([BEAM-10029](https://issues.apache.org/jira/browse/BEAM-10029)).
* Added support for accessing GCP PubSub Message ordering keys, message IDs and message publish timestamp (Python) ([BEAM-7819](https://issues.apache.org/jira/browse/BEAM-7819)).
* DataFrame API: Added support for collecting DataFrame objects in interactive Beam ([BEAM-11855](https://issues.apache.org/jira/browse/BEAM-11855))
* DataFrame API: Added [apache_beam.examples.dataframe](https://github.com/apache/beam/tree/master/sdks/python/apache_beam/examples/dataframe) module ([BEAM-12024](https://issues.apache.org/jira/browse/BEAM-12024))
* Upgraded the GCP Libraries BOM version to 20.0.0 ([BEAM-11205](https://issues.apache.org/jira/browse/BEAM-11205)).
  For Google Cloud client library versions set by this BOM, see [this table](https://storage.googleapis.com/cloud-opensource-java-dashboard/com.google.cloud/libraries-bom/20.0.0/artifact_details.html).

## Breaking Changes

* Drop support for Flink 1.8 and 1.9 ([BEAM-11948](https://issues.apache.org/jira/browse/BEAM-11948)).
* MongoDbIO: Read.withFilter() and Read.withProjection() are removed since they are deprecated since
  Beam 2.12.0 ([BEAM-12217](https://issues.apache.org/jira/browse/BEAM-12217)).
* RedisIO.readAll() was removed since it was deprecated since Beam 2.13.0. Please use
  RedisIO.readKeyPatterns() for the equivalent functionality.
  ([BEAM-12214](https://issues.apache.org/jira/browse/BEAM-12214)).
* MqttIO.create() with clientId constructor removed because it was deprecated since Beam
  2.13.0 ([BEAM-12216](https://issues.apache.org/jira/browse/BEAM-12216)).

# [2.29.0] - 2021-04-29

## Highlights

* Spark Classic and Portable runners officially support Spark 3 ([BEAM-7093](https://issues.apache.org/jira/browse/BEAM-7093)).
* Official Java 11 support for most runners (Dataflow, Flink, Spark) ([BEAM-2530](https://issues.apache.org/jira/browse/BEAM-2530)).
* DataFrame API now supports GroupBy.apply ([BEAM-11628](https://issues.apache.org/jira/browse/BEAM-11628)).

## I/Os

* Added support for S3 filesystem on AWS SDK V2 (Java) ([BEAM-7637](https://issues.apache.org/jira/browse/BEAM-7637))

## New Features / Improvements

* DataFrame API now supports pandas 1.2.x ([BEAM-11531](https://issues.apache.org/jira/browse/BEAM-11531)).
* Multiple DataFrame API bugfixes ([BEAM-12071](https://issues.apache.org/jira/browse/BEAM-12071), [BEAM-11929](https://issues.apache.org/jira/browse/BEAM-11929))

## Breaking Changes

* Deterministic coding enforced for GroupByKey and Stateful DoFns.  Previously non-deterministic coding was allowed, resulting in keys not properly being grouped in some cases. ([BEAM-11719](https://issues.apache.org/jira/browse/BEAM-11719))
  To restore the old behavior, one can register `FakeDeterministicFastPrimitivesCoder` with
  `beam.coders.registry.register_fallback_coder(beam.coders.coders.FakeDeterministicFastPrimitivesCoder())`
  or use the `allow_non_deterministic_key_coders` pipeline option.

## Deprecations

* Support for Flink 1.8 and 1.9 will be removed in the next release (2.30.0) ([BEAM-11948](https://issues.apache.org/jira/browse/BEAM-11948)).

# [2.28.0] - 2021-02-22

## Highlights
* Many improvements related to Parquet support ([BEAM-11460](https://issues.apache.org/jira/browse/BEAM-11460), [BEAM-8202](https://issues.apache.org/jira/browse/BEAM-8202), and [BEAM-11526](https://issues.apache.org/jira/browse/BEAM-11526))
* Hash Functions in BeamSQL ([BEAM-10074](https://issues.apache.org/jira/browse/BEAM-10074))
* Hash functions in ZetaSQL ([BEAM-11624](https://issues.apache.org/jira/browse/BEAM-11624))
* Create ApproximateDistinct using HLL Impl ([BEAM-10324](https://issues.apache.org/jira/browse/BEAM-10324))

## I/Os

* SpannerIO supports using BigDecimal for Numeric fields ([BEAM-11643](https://issues.apache.org/jira/browse/BEAM-11643))
* Add Beam schema support to ParquetIO ([BEAM-11526](https://issues.apache.org/jira/browse/BEAM-11526))
* Support ParquetTable Writer ([BEAM-8202](https://issues.apache.org/jira/browse/BEAM-8202))
* GCP BigQuery sink (streaming inserts) uses runner determined sharding ([BEAM-11408](https://issues.apache.org/jira/browse/BEAM-11408))
* PubSub support types: TIMESTAMP, DATE, TIME, DATETIME ([BEAM-11533](https://issues.apache.org/jira/browse/BEAM-11533))

## New Features / Improvements

* ParquetIO add methods _readGenericRecords_ and _readFilesGenericRecords_ can read files with an unknown schema. See [PR-13554](https://github.com/apache/beam/pull/13554) and ([BEAM-11460](https://issues.apache.org/jira/browse/BEAM-11460))
* Added support for thrift in KafkaTableProvider ([BEAM-11482](https://issues.apache.org/jira/browse/BEAM-11482))
* Added support for HadoopFormatIO to skip key/value clone ([BEAM-11457](https://issues.apache.org/jira/browse/BEAM-11457))
* Support Conversion to GenericRecords in Convert.to transform ([BEAM-11571](https://issues.apache.org/jira/browse/BEAM-11571)).
* Support writes for Parquet Tables in Beam SQL ([BEAM-8202](https://issues.apache.org/jira/browse/BEAM-8202)).
* Support reading Parquet files with unknown schema ([BEAM-11460](https://issues.apache.org/jira/browse/BEAM-11460))
* Support user configurable Hadoop Configuration flags for ParquetIO ([BEAM-11527](https://issues.apache.org/jira/browse/BEAM-11527))
* Expose commit_offset_in_finalize and timestamp_policy to ReadFromKafka ([BEAM-11677](https://issues.apache.org/jira/browse/BEAM-11677))
* S3 options does not provided to boto3 client while using FlinkRunner and Beam worker pool container ([BEAM-11799](https://issues.apache.org/jira/browse/BEAM-11799))
* HDFS not deduplicating identical configuration paths ([BEAM-11329](https://issues.apache.org/jira/browse/BEAM-11329))
* Hash Functions in BeamSQL ([BEAM-10074](https://issues.apache.org/jira/browse/BEAM-10074))
* Create ApproximateDistinct using HLL Impl ([BEAM-10324](https://issues.apache.org/jira/browse/BEAM-10324))
* Add Beam schema support to ParquetIO ([BEAM-11526](https://issues.apache.org/jira/browse/BEAM-11526))
* Add a Deque Encoder ([BEAM-11538](https://issues.apache.org/jira/browse/BEAM-11538))
* Hash functions in ZetaSQL ([BEAM-11624](https://issues.apache.org/jira/browse/BEAM-11624))
* Refactor ParquetTableProvider ([](https://issues.apache.org/jira/browse/))
* Add JVM properties to JavaJobServer ([BEAM-8344](https://issues.apache.org/jira/browse/BEAM-8344))
* Single source of truth for supported Flink versions ([](https://issues.apache.org/jira/browse/))
* Use metric for Python BigQuery streaming insert API latency logging ([BEAM-11018](https://issues.apache.org/jira/browse/BEAM-11018))
* Use metric for Java BigQuery streaming insert API latency logging ([BEAM-11032](https://issues.apache.org/jira/browse/BEAM-11032))
* Upgrade Flink runner to Flink versions 1.12.1 and 1.11.3 ([BEAM-11697](https://issues.apache.org/jira/browse/BEAM-11697))
* Upgrade Beam base image to use Tensorflow 2.4.1 ([BEAM-11762](https://issues.apache.org/jira/browse/BEAM-11762))
* Create Beam GCP BOM ([BEAM-11665](https://issues.apache.org/jira/browse/BEAM-11665))

## Breaking Changes

* The Java artifacts "beam-sdks-java-io-kinesis", "beam-sdks-java-io-google-cloud-platform", and
  "beam-sdks-java-extensions-sql-zetasql" declare Guava 30.1-jre dependency (It was 25.1-jre in Beam 2.27.0).
  This new Guava version may introduce dependency conflicts if your project or dependencies rely
  on removed APIs. If affected, ensure to use an appropriate Guava version via `dependencyManagement` in Maven and
  `force` in Gradle.


# [2.27.0] - 2021-01-08

## I/Os
* ReadFromMongoDB can now be used with MongoDB Atlas (Python) ([BEAM-11266](https://issues.apache.org/jira/browse/BEAM-11266).)
* ReadFromMongoDB/WriteToMongoDB will mask password in display_data (Python) ([BEAM-11444](https://issues.apache.org/jira/browse/BEAM-11444).)
* Support for X source added (Java/Python) ([BEAM-X](https://issues.apache.org/jira/browse/BEAM-X)).
* There is a new transform `ReadAllFromBigQuery` that can receive multiple requests to read data from BigQuery at pipeline runtime. See [PR 13170](https://github.com/apache/beam/pull/13170), and [BEAM-9650](https://issues.apache.org/jira/browse/BEAM-9650).

## New Features / Improvements

* Beam modules that depend on Hadoop are now tested for compatibility with Hadoop 3 ([BEAM-8569](https://issues.apache.org/jira/browse/BEAM-8569)). (Hive/HCatalog pending)
* Publishing Java 11 SDK container images now supported as part of Apache Beam release process. ([BEAM-8106](https://issues.apache.org/jira/browse/BEAM-8106))
* Added Cloud Bigtable Provider extension to Beam SQL ([BEAM-11173](https://issues.apache.org/jira/browse/BEAM-11173), [BEAM-11373](https://issues.apache.org/jira/browse/BEAM-11373))
* Added a schema provider for thrift data ([BEAM-11338](https://issues.apache.org/jira/browse/BEAM-11338))
* Added combiner packing pipeline optimization to Dataflow runner. ([BEAM-10641](https://issues.apache.org/jira/browse/BEAM-10641))
* Support for the Deque structure by adding a coder ([BEAM-11538](https://issues.apache.org/jira/browse/BEAM-11538))

## Breaking Changes

* HBaseIO hbase-shaded-client dependency should be now provided by the users ([BEAM-9278](https://issues.apache.org/jira/browse/BEAM-9278)).
* `--region` flag in amazon-web-services2 was replaced by `--awsRegion` ([BEAM-11331](https://issues.apache.org/jira/projects/BEAM/issues/BEAM-11331)).

# [2.26.0] - 2020-12-11

## Highlights

* Splittable DoFn is now the default for executing the Read transform for Java based runners (Spark with bounded pipelines) in addition to existing runners from the 2.25.0 release (Direct, Flink, Jet, Samza, Twister2). The expected output of the Read transform is unchanged. Users can opt-out using `--experiments=use_deprecated_read`. The Apache Beam community is looking for feedback for this change as the community is planning to make this change permanent with no opt-out. If you run into an issue requiring the opt-out, please send an e-mail to [user@beam.apache.org](mailto:user@beam.apache.org) specifically referencing BEAM-10670 in the subject line and why you needed to opt-out. (Java) ([BEAM-10670](https://issues.apache.org/jira/browse/BEAM-10670))

## I/Os

* Java BigQuery streaming inserts now have timeouts enabled by default. Pass `--HTTPWriteTimeout=0` to revert to the old behavior. ([BEAM-6103](https://issues.apache.org/jira/browse/BEAM-6103))
* Added support for Contextual Text IO (Java), a version of text IO that provides metadata about the records ([BEAM-10124](https://issues.apache.org/jira/browse/BEAM-10124)). Support for this IO is currently experimental. Specifically, **there are no update-compatibility guarantees** for streaming jobs with this IO between current future verisons of Apache Beam SDK.

## New Features / Improvements
* Added support for avro payload format in Beam SQL Kafka Table ([BEAM-10885](https://issues.apache.org/jira/browse/BEAM-10885))
* Added support for json payload format in Beam SQL Kafka Table ([BEAM-10893](https://issues.apache.org/jira/browse/BEAM-10893))
* Added support for protobuf payload format in Beam SQL Kafka Table ([BEAM-10892](https://issues.apache.org/jira/browse/BEAM-10892))
* Added support for avro payload format in Beam SQL Pubsub Table ([BEAM-5504](https://issues.apache.org/jira/browse/BEAM-5504))
* Added option to disable unnecessary copying between operators in Flink Runner (Java) ([BEAM-11146](https://issues.apache.org/jira/browse/BEAM-11146))
* Added CombineFn.setup and CombineFn.teardown to Python SDK. These methods let you initialize the CombineFn's state before any of the other methods of the CombineFn is executed and clean that state up later on. If you are using Dataflow, you need to enable Dataflow Runner V2 by passing `--experiments=use_runner_v2` before using this feature. ([BEAM-3736](https://issues.apache.org/jira/browse/BEAM-3736))
* Added support for NestedValueProvider for the Python SDK ([BEAM-10856](https://issues.apache.org/jira/browse/BEAM-10856)).

## Breaking Changes

* BigQuery's DATETIME type now maps to Beam logical type org.apache.beam.sdk.schemas.logicaltypes.SqlTypes.DATETIME
* Pandas 1.x is now required for dataframe operations.

## Known Issues

* Non-idempotent combiners built via `CombineFn.from_callable()` or `CombineFn.maybe_from_callable()` can lead to incorrect behavior. ([BEAM-11522](https://issues.apache.org/jira/browse/BEAM-11522)).


# [2.25.0] - 2020-10-23

## Highlights

* Splittable DoFn is now the default for executing the Read transform for Java based runners (Direct, Flink, Jet, Samza, Twister2). The expected output of the Read transform is unchanged. Users can opt-out using `--experiments=use_deprecated_read`. The Apache Beam community is looking for feedback for this change as the community is planning to make this change permanent with no opt-out. If you run into an issue requiring the opt-out, please send an e-mail to [user@beam.apache.org](mailto:user@beam.apache.org) specifically referencing BEAM-10670 in the subject line and why you needed to opt-out. (Java) ([BEAM-10670](https://issues.apache.org/jira/browse/BEAM-10670))

## I/Os

* Added cross-language support to Java's KinesisIO, now available in the Python module `apache_beam.io.kinesis` ([BEAM-10138](https://issues.apache.org/jira/browse/BEAM-10138), [BEAM-10137](https://issues.apache.org/jira/browse/BEAM-10137)).
* Update Snowflake JDBC dependency for SnowflakeIO ([BEAM-10864](https://issues.apache.org/jira/browse/BEAM-10864))
* Added cross-language support to Java's SnowflakeIO.Write, now available in the Python module `apache_beam.io.snowflake` ([BEAM-9898](https://issues.apache.org/jira/browse/BEAM-9898)).
* Added delete function to Java's `ElasticsearchIO#Write`. Now, Java's ElasticsearchIO can be used to selectively delete documents using `withIsDeleteFn` function ([BEAM-5757](https://issues.apache.org/jira/browse/BEAM-5757)).
* Java SDK: Added new IO connector for InfluxDB - InfluxDbIO ([BEAM-2546](https://issues.apache.org/jira/browse/BEAM-2546)).
* Config options added for Python's S3IO ([BEAM-9094](https://issues.apache.org/jira/browse/BEAM-9094))

## New Features / Improvements

* Support for repeatable fields in JSON decoder for `ReadFromBigQuery` added. (Python) ([BEAM-10524](https://issues.apache.org/jira/browse/BEAM-10524))
* Added an opt-in, performance-driven runtime type checking system for the Python SDK ([BEAM-10549](https://issues.apache.org/jira/browse/BEAM-10549)).
    More details will be in an upcoming [blog post](https://beam.apache.org/blog/python-performance-runtime-type-checking/index.html).
* Added support for Python 3 type annotations on PTransforms using typed PCollections ([BEAM-10258](https://issues.apache.org/jira/browse/BEAM-10258)).
    More details will be in an upcoming [blog post](https://beam.apache.org/blog/python-improved-annotations/index.html).
* Improved the Interactive Beam API where recording streaming jobs now start a long running background recording job. Running ib.show() or ib.collect() samples from the recording ([BEAM-10603](https://issues.apache.org/jira/browse/BEAM-10603)).
* In Interactive Beam, ib.show() and ib.collect() now have "n" and "duration" as parameters. These mean read only up to "n" elements and up to "duration" seconds of data read from the recording ([BEAM-10603](https://issues.apache.org/jira/browse/BEAM-10603)).
* Initial preview of [Dataframes](https://s.apache.org/simpler-python-pipelines-2020#slide=id.g905ac9257b_1_21) support.
    See also example at apache_beam/examples/wordcount_dataframe.py
* Fixed support for type hints on `@ptransform_fn` decorators in the Python SDK.
  ([BEAM-4091](https://issues.apache.org/jira/browse/BEAM-4091))
  This has not enabled by default to preserve backwards compatibility; use the
  `--type_check_additional=ptransform_fn` flag to enable. It may be enabled by
  default in future versions of Beam.

## Breaking Changes

* Python 2 and Python 3.5 support dropped ([BEAM-10644](https://issues.apache.org/jira/browse/BEAM-10644), [BEAM-9372](https://issues.apache.org/jira/browse/BEAM-9372)).
* Pandas 1.x allowed.  Older version of Pandas may still be used, but may not be as well tested.

## Deprecations

* Python transform ReadFromSnowflake has been moved from `apache_beam.io.external.snowflake` to `apache_beam.io.snowflake`. The previous path will be removed in the future versions.

## Known Issues

* Dataflow streaming timers once against not strictly time ordered when set earlier mid-bundle, as the fix for  [BEAM-8543](https://issues.apache.org/jira/browse/BEAM-8543) introduced more severe bugs and has been rolled back.
* Default compressor change breaks dataflow python streaming job update compatibility. Please use python SDK version <= 2.23.0 or > 2.25.0 if job update is critical.([BEAM-11113](https://issues.apache.org/jira/browse/BEAM-11113))


# [2.24.0] - 2020-09-18

## Highlights

* Apache Beam 2.24.0 is the last release with Python 2 and Python 3.5
  support.

## I/Os

* New overloads for BigtableIO.Read.withKeyRange() and BigtableIO.Read.withRowFilter()
  methods that take ValueProvider as a parameter (Java) ([BEAM-10283](https://issues.apache.org/jira/browse/BEAM-10283)).
* The WriteToBigQuery transform (Python) in Dataflow Batch no longer relies on BigQuerySink by default. It relies on
  a new, fully-featured transform based on file loads into BigQuery. To revert the behavior to the old implementation,
  you may use `--experiments=use_legacy_bq_sink`.
* Add cross-language support to Java's JdbcIO, now available in the Python module `apache_beam.io.jdbc` ([BEAM-10135](https://issues.apache.org/jira/browse/BEAM-10135), [BEAM-10136](https://issues.apache.org/jira/browse/BEAM-10136)).
* Add support of AWS SDK v2 for KinesisIO.Read (Java) ([BEAM-9702](https://issues.apache.org/jira/browse/BEAM-9702)).
* Add streaming support to SnowflakeIO in Java SDK ([BEAM-9896](https://issues.apache.org/jira/browse/BEAM-9896))
* Support reading and writing to Google Healthcare DICOM APIs in Python SDK ([BEAM-10601](https://issues.apache.org/jira/browse/BEAM-10601))
* Add dispositions for SnowflakeIO.write ([BEAM-10343](https://issues.apache.org/jira/browse/BEAM-10343))
* Add cross-language support to SnowflakeIO.Read now available in the Python module `apache_beam.io.external.snowflake` ([BEAM-9897](https://issues.apache.org/jira/browse/BEAM-9897)).

## New Features / Improvements

* Shared library for simplifying management of large shared objects added to Python SDK. An example use case is sharing a large TF model object across threads ([BEAM-10417](https://issues.apache.org/jira/browse/BEAM-10417)).
* Dataflow streaming timers are not strictly time ordered when set earlier mid-bundle ([BEAM-8543](https://issues.apache.org/jira/browse/BEAM-8543)).
* OnTimerContext should not create a new one when processing each element/timer in FnApiDoFnRunner ([BEAM-9839](https://issues.apache.org/jira/browse/BEAM-9839))
* Key should be available in @OnTimer methods (Spark Runner) ([BEAM-9850](https://issues.apache.org/jira/browse/BEAM-9850))

## Breaking Changes

* WriteToBigQuery transforms now require a GCS location to be provided through either
  custom_gcs_temp_location in the constructor of WriteToBigQuery or the fallback option
  --temp_location, or pass method="STREAMING_INSERTS" to WriteToBigQuery ([BEAM-6928](https://issues.apache.org/jira/browse/BEAM-6928)).
* Python SDK now understands `typing.FrozenSet` type hints, which are not interchangeable with `typing.Set`. You may need to update your pipelines if type checking fails. ([BEAM-10197](https://issues.apache.org/jira/browse/BEAM-10197))

## Known issues

* When a timer fires but is reset prior to being executed, a watermark hold may be leaked, causing a stuck pipeline [BEAM-10991](https://issues.apache.org/jira/browse/BEAM-10991).
* Default compressor change breaks dataflow python streaming job update compatibility. Please use python SDK version <= 2.23.0 or > 2.25.0 if job update is critical.([BEAM-11113](https://issues.apache.org/jira/browse/BEAM-11113))

# [2.23.0] - 2020-06-29

## Highlights

* Twister2 Runner ([BEAM-7304](https://issues.apache.org/jira/browse/BEAM-7304)).
* Python 3.8 support ([BEAM-8494](https://issues.apache.org/jira/browse/BEAM-8494)).

## I/Os

* Support for reading from Snowflake added (Java) ([BEAM-9722](https://issues.apache.org/jira/browse/BEAM-9722)).
* Support for writing to Splunk added (Java) ([BEAM-8596](https://issues.apache.org/jira/browse/BEAM-8596)).
* Support for assume role added (Java) ([BEAM-10335](https://issues.apache.org/jira/browse/BEAM-10335)).
* A new transform to read from BigQuery has been added: `apache_beam.io.gcp.bigquery.ReadFromBigQuery`. This transform
  is experimental. It reads data from BigQuery by exporting data to Avro files, and reading those files. It also supports
  reading data by exporting to JSON files. This has small differences in behavior for Time and Date-related fields. See
  Pydoc for more information.

## New Features / Improvements

* Update Snowflake JDBC dependency and add application=beam to connection URL ([BEAM-10383](https://issues.apache.org/jira/browse/BEAM-10383)).

## Breaking Changes

* `RowJson.RowJsonDeserializer`, `JsonToRow`, and `PubsubJsonTableProvider` now accept "implicit
  nulls" by default when deserializing JSON (Java) ([BEAM-10220](https://issues.apache.org/jira/browse/BEAM-10220)).
  Previously nulls could only be represented with explicit null values, as in
  `{"foo": "bar", "baz": null}`, whereas an implicit null like `{"foo": "bar"}` would raise an
  exception. Now both JSON strings will yield the same result by default. This behavior can be
  overridden with `RowJson.RowJsonDeserializer#withNullBehavior`.
* Fixed a bug in `GroupIntoBatches` experimental transform in Python to actually group batches by key.
  This changes the output type for this transform ([BEAM-6696](https://issues.apache.org/jira/browse/BEAM-6696)).

## Deprecations

* Remove Gearpump runner. ([BEAM-9999](https://issues.apache.org/jira/browse/BEAM-9999))
* Remove Apex runner. ([BEAM-9999](https://issues.apache.org/jira/browse/BEAM-9999))
* RedisIO.readAll() is deprecated and will be removed in 2 versions, users must use RedisIO.readKeyPatterns() as a replacement ([BEAM-9747](https://issues.apache.org/jira/browse/BEAM-9747)).

## Known Issues

* Fixed X (Java/Python) ([BEAM-X](https://issues.apache.org/jira/browse/BEAM-X)).

# [2.22.0] - 2020-06-08

## Highlights

## I/Os

* Basic Kafka read/write support for DataflowRunner (Python) ([BEAM-8019](https://issues.apache.org/jira/browse/BEAM-8019)).
* Sources and sinks for Google Healthcare APIs (Java)([BEAM-9468](https://issues.apache.org/jira/browse/BEAM-9468)).
* Support for writing to Snowflake added (Java) ([BEAM-9894](https://issues.apache.org/jira/browse/BEAM-9894)).

## New Features / Improvements

* `--workerCacheMB` flag is supported in Dataflow streaming pipeline ([BEAM-9964](https://issues.apache.org/jira/browse/BEAM-9964))
* `--direct_num_workers=0` is supported for FnApi runner. It will set the number of threads/subprocesses to number of cores of the machine executing the pipeline ([BEAM-9443](https://issues.apache.org/jira/browse/BEAM-9443)).
* Python SDK now has experimental support for SqlTransform ([BEAM-8603](https://issues.apache.org/jira/browse/BEAM-8603)).
* Add OnWindowExpiration method to Stateful DoFn ([BEAM-1589](https://issues.apache.org/jira/browse/BEAM-1589)).
* Added PTransforms for Google Cloud DLP (Data Loss Prevention) services integration ([BEAM-9723](https://issues.apache.org/jira/browse/BEAM-9723)):
    * Inspection of data,
    * Deidentification of data,
    * Reidentification of data.
* Add a more complete I/O support matrix in the documentation site ([BEAM-9916](https://issues.apache.org/jira/browse/BEAM-9916)).
* Upgrade Sphinx to 3.0.3 for building PyDoc.
* Added a PTransform for image annotation using Google Cloud AI image processing service
([BEAM-9646](https://issues.apache.org/jira/browse/BEAM-9646))
* Dataflow streaming timers are not strictly time ordered when set earlier mid-bundle ([BEAM-8543](https://issues.apache.org/jira/browse/BEAM-8543)).

## Breaking Changes

* The Python SDK now requires `--job_endpoint` to be set when using `--runner=PortableRunner` ([BEAM-9860](https://issues.apache.org/jira/browse/BEAM-9860)). Users seeking the old default behavior should set `--runner=FlinkRunner` instead.

## Deprecations

## Known Issues


# [2.21.0] - 2020-05-27

## Highlights

## I/Os
* Python: Deprecated module `apache_beam.io.gcp.datastore.v1` has been removed
as the client it uses is out of date and does not support Python 3
([BEAM-9529](https://issues.apache.org/jira/browse/BEAM-9529)).
Please migrate your code to use
[apache_beam.io.gcp.datastore.**v1new**](https://beam.apache.org/releases/pydoc/current/apache_beam.io.gcp.datastore.v1new.datastoreio.html).
See the updated
[datastore_wordcount](https://github.com/apache/beam/blob/master/sdks/python/apache_beam/examples/cookbook/datastore_wordcount.py)
for example usage.
* Python SDK: Added integration tests and updated batch write functionality for Google Cloud Spanner transform ([BEAM-8949](https://issues.apache.org/jira/browse/BEAM-8949)).

## New Features / Improvements
* Python SDK will now use Python 3 type annotations as pipeline type hints.
([#10717](https://github.com/apache/beam/pull/10717))

    If you suspect that this feature is causing your pipeline to fail, calling
    `apache_beam.typehints.disable_type_annotations()` before pipeline creation
    will disable is completely, and decorating specific functions (such as
    `process()`) with `@apache_beam.typehints.no_annotations` will disable it
    for that function.

    More details will be in
    [Ensuring Python Type Safety](https://beam.apache.org/documentation/sdks/python-type-safety/)
    and an upcoming
    [blog post](https://beam.apache.org/blog/python-typing/index.html).

* Java SDK: Introducing the concept of options in Beam Schemas. These options add extra
context to fields and schemas. This replaces the current Beam metadata that is present
in a FieldType only, options are available in fields and row schemas. Schema options are
fully typed and can contain complex rows. *Remark: Schema aware is still experimental.*
([BEAM-9035](https://issues.apache.org/jira/browse/BEAM-9035))
* Java SDK: The protobuf extension is fully schema aware and also includes protobuf option
conversion to beam schema options. *Remark: Schema aware is still experimental.*
([BEAM-9044](https://issues.apache.org/jira/browse/BEAM-9044))
* Added ability to write to BigQuery via Avro file loads (Python) ([BEAM-8841](https://issues.apache.org/jira/browse/BEAM-8841))

    By default, file loads will be done using JSON, but it is possible to
    specify the temp_file_format parameter to perform file exports with AVRO.
    AVRO-based file loads work by exporting Python types into Avro types, so
    to switch to Avro-based loads, you will need to change your data types
    from Json-compatible types (string-type dates and timestamp, long numeric
    values as strings) into Python native types that are written to Avro
    (Python's date, datetime types, decimal, etc). For more information
    see https://cloud.google.com/bigquery/docs/loading-data-cloud-storage-avro#avro_conversions.
* Added integration of Java SDK with Google Cloud AI VideoIntelligence service
([BEAM-9147](https://issues.apache.org/jira/browse/BEAM-9147))
* Added integration of Java SDK with Google Cloud AI natural language processing API
([BEAM-9634](https://issues.apache.org/jira/browse/BEAM-9634))
* `docker-pull-licenses` tag was introduced. Licenses/notices of third party dependencies will be added to the docker images when `docker-pull-licenses` was set.
  The files are added to `/opt/apache/beam/third_party_licenses/`.
  By default, no licenses/notices are added to the docker images. ([BEAM-9136](https://issues.apache.org/jira/browse/BEAM-9136))


## Breaking Changes

* Dataflow runner now requires the `--region` option to be set, unless a default value is set in the environment ([BEAM-9199](https://issues.apache.org/jira/browse/BEAM-9199)). See [here](https://cloud.google.com/dataflow/docs/concepts/regional-endpoints) for more details.
* HBaseIO.ReadAll now requires a PCollection of HBaseIO.Read objects instead of HBaseQuery objects ([BEAM-9279](https://issues.apache.org/jira/browse/BEAM-9279)).
* ProcessContext.updateWatermark has been removed in favor of using a WatermarkEstimator ([BEAM-9430](https://issues.apache.org/jira/browse/BEAM-9430)).
* Coder inference for PCollection of Row objects has been disabled ([BEAM-9569](https://issues.apache.org/jira/browse/BEAM-9569)).
* Go SDK docker images are no longer released until further notice.

## Deprecations
* Java SDK: Beam Schema FieldType.getMetadata is now deprecated and is replaced by the Beam
Schema Options, it will be removed in version `2.23.0`. ([BEAM-9704](https://issues.apache.org/jira/browse/BEAM-9704))
* The `--zone` option in the Dataflow runner is now deprecated. Please use `--worker_zone` instead. ([BEAM-9716](https://issues.apache.org/jira/browse/BEAM-9716))

## Known Issues


# [2.20.0] - 2020-04-15

## Highlights


## I/Os

* Java SDK: Adds support for Thrift encoded data via ThriftIO. ([BEAM-8561](https://issues.apache.org/jira/browse/BEAM-8561))
* Java SDK: KafkaIO supports schema resolution using Confluent Schema Registry. ([BEAM-7310](https://issues.apache.org/jira/browse/BEAM-7310))
* Java SDK: Add Google Cloud Healthcare IO connectors: HL7v2IO and FhirIO ([BEAM-9468](https://issues.apache.org/jira/browse/BEAM-9468))
* Python SDK: Support for Google Cloud Spanner. This is an experimental module for reading and writing data from Google Cloud Spanner ([BEAM-7246](https://issues.apache.org/jira/browse/BEAM-7246)).
* Python SDK: Adds support for standard HDFS URLs (with server name). ([#10223](https://github.com/apache/beam/pull/10223)).


## New Features / Improvements

* New AnnotateVideo & AnnotateVideoWithContext PTransform's that integrates GCP Video Intelligence functionality. (Python) ([BEAM-9146](https://issues.apache.org/jira/browse/BEAM-9146))
* New AnnotateImage & AnnotateImageWithContext PTransform's for element-wise & batch image annotation using Google Cloud Vision API. (Python) ([BEAM-9247](https://issues.apache.org/jira/browse/BEAM-9247))
* Added a PTransform for inspection and deidentification of text using Google Cloud DLP. (Python) ([BEAM-9258](https://issues.apache.org/jira/browse/BEAM-9258))
* New AnnotateText PTransform that integrates Google Cloud Natural Language functionality (Python) ([BEAM-9248](https://issues.apache.org/jira/browse/BEAM-9248))
* _ReadFromBigQuery_ now supports value providers for the query string (Python) ([BEAM-9305](https://issues.apache.org/jira/browse/BEAM-9305))
* Direct runner for FnApi supports further parallelism (Python) ([BEAM-9228](https://issues.apache.org/jira/browse/BEAM-9228))
* Support for _@RequiresTimeSortedInput_ in Flink and Spark (Java) ([BEAM-8550](https://issues.apache.org/jira/browse/BEAM-8550))

## Breaking Changes

* ReadFromPubSub(topic=<topic>) in Python previously created a subscription under the same project as the topic. Now it will create the subscription under the project specified in pipeline_options. If the project is not specified in pipeline_options, then it will create the subscription under the same project as the topic. ([BEAM-3453](https://issues.apache.org/jira/browse/BEAM-3453)).
* SpannerAccessor in Java is now package-private to reduce API surface. `SpannerConfig.connectToSpanner` has been moved to `SpannerAccessor.create`. ([BEAM-9310](https://issues.apache.org/jira/browse/BEAM-9310)).
* ParquetIO hadoop dependency should be now provided by the users ([BEAM-8616](https://issues.apache.org/jira/browse/BEAM-8616)).
* Docker images will be deployed to
  [apache/beam](https://hub.docker.com/search?q=apache%2Fbeam&type=image) repositories from 2.20. They
 used to be deployed to
 [apachebeam](https://hub.docker.com/search?q=apachebeam&type=image) repository.
 ([BEAM-9063](https://issues.apache.org/jira/browse/BEAM-9093))
* PCollections now have tags inferred from the result type (e.g. the keys of a dict or index of a tuple).  Users may expect the old implementation which gave PCollection output ids a monotonically increasing id. To go back to the old implementation, use the `force_generated_pcollection_output_ids` experiment.

## Deprecations

## Bugfixes

* Fixed numpy operators in ApproximateQuantiles (Python) ([BEAM-9579](https://issues.apache.org/jira/browse/BEAM-9579)).
* Fixed exception when running in IPython notebook (Python) ([BEAM-X9277](https://issues.apache.org/jira/browse/BEAM-9277)).
* Fixed Flink uberjar job termination bug. ([BEAM-9225](https://issues.apache.org/jira/browse/BEAM-9225))
* Fixed SyntaxError in process worker startup ([BEAM-9503](https://issues.apache.org/jira/browse/BEAM-9503))
* Key should be available in @OnTimer methods (Java) ([BEAM-1819](https://issues.apache.org/jira/browse/BEAM-1819)).

## Known Issues

* ([BEAM-X](https://issues.apache.org/jira/browse/BEAM-X)).
* ([BEAM-9322](https://issues.apache.org/jira/browse/BEAM-9322)).
* Python SDK `pre_optimize=all` experiment may cause error ([BEAM-9445](https://issues.apache.org/jira/browse/BEAM-9445))

# [2.19.0] - 2020-01-31

- For versions 2.19.0 and older release notes are available on [Apache Beam Blog](https://beam.apache.org/blog/).<|MERGE_RESOLUTION|>--- conflicted
+++ resolved
@@ -62,12 +62,9 @@
 
 ## I/Os
 
-<<<<<<< HEAD
+* Support for X source added (Java/Python) ([#X](https://github.com/apache/beam/issues/X)).
 * Support for reading from Solace message broker added (Java) ([#31440](https://github.com/apache/beam/issues/31440)).
-=======
-* Support for X source added (Java/Python) ([#X](https://github.com/apache/beam/issues/X)).
 * Ensure that BigtableIO closes the reader streams ([#31477](https://github.com/apache/beam/issues/31477)).
->>>>>>> 7ea8cd26
 
 ## New Features / Improvements
 
